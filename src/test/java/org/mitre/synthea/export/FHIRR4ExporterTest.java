--- conflicted
+++ resolved
@@ -235,14 +235,67 @@
     person.attributes.put(Person.CONTACT_GIVEN_NAME, "John");
     person.attributes.put(Person.CONTACT_FAMILY_NAME, "Appleseed");
     person.history = new LinkedList<>();
-<<<<<<< HEAD
     Provider mock = Mockito.mock(Provider.class);
     Mockito.when(mock.getResourceID()).thenReturn("Mock-UUID");
     person.preferredProviders.forceRelationship(EncounterType.AMBULATORY, null, mock);
     person.preferredProviders.forceRelationship(EncounterType.WELLNESS, null, mock);
     person.preferredProviders.forceRelationship(EncounterType.EMERGENCY, null, mock);
     person.preferredProviders.forceRelationship(EncounterType.INPATIENT, null, mock);
-=======
+
+    Long time = System.currentTimeMillis();
+    int age = 35;
+    long birthTime = time - Utilities.convertTime("years", age);
+    person.attributes.put(Person.BIRTHDATE, birthTime);
+
+    PayerManager.loadNoInsurance();
+    person.coverage.setPlanToNoInsurance((long) person.attributes.get(Person.BIRTHDATE));
+    person.coverage.setPlanToNoInsurance(time + 1);
+
+    Module module = TestHelper.getFixture("observation.json");
+
+    State encounter = module.getState("SomeEncounter");
+    assertTrue(encounter.process(person, time));
+    person.history.add(encounter);
+
+    State physiology = module.getState("Simulate_CVS");
+    assertTrue(physiology.process(person, time));
+    person.history.add(physiology);
+
+    State sampleObs = module.getState("SampledDataObservation");
+    assertTrue(sampleObs.process(person, time));
+    person.history.add(sampleObs);
+
+    FhirContext ctx = FhirR4.getContext();
+    IParser parser = ctx.newJsonParser().setPrettyPrint(true);
+    String fhirJson = FhirR4.convertToFHIRJson(person, time);
+    Bundle bundle = parser.parseResource(Bundle.class, fhirJson);
+
+    for (BundleEntryComponent entry : bundle.getEntry()) {
+      if (entry.getResource() instanceof Observation) {
+        Observation obs = (Observation) entry.getResource();
+        assertTrue(obs.getValue() instanceof SampledData);
+        SampledData data = (SampledData) obs.getValue();
+        assertEquals(10, data.getPeriod().doubleValue(), 0.001); // 0.01s == 10ms
+        assertEquals(3, (int) data.getDimensions());
+      }
+    }
+  }
+
+  @Test
+  public void testObservationAttachment() throws Exception {
+
+    Person person = new Person(0L);
+    person.attributes.put(Person.GENDER, "F");
+    person.attributes.put(Person.FIRST_LANGUAGE, "spanish");
+    person.attributes.put(Person.RACE, "other");
+    person.attributes.put(Person.ETHNICITY, "hispanic");
+    person.attributes.put(Person.INCOME, Integer.parseInt(Config
+        .get("generate.demographics.socioeconomic.income.poverty")) * 2);
+    person.attributes.put(Person.OCCUPATION_LEVEL, 1.0);
+    person.attributes.put("Pulmonary Resistance", 0.1552);
+    person.attributes.put("BMI Multiplier", 0.055);
+    person.setVitalSign(VitalSign.BMI, 21.0);
+    person.history = new LinkedList<>();
 
     Provider stub = new Provider();
     stub.name = "Fake Provider";
@@ -256,84 +309,6 @@
     person.setProvider(EncounterType.WELLNESS, stub);
     person.setProvider(EncounterType.EMERGENCY, stub);
     person.setProvider(EncounterType.INPATIENT, stub);
->>>>>>> 3c23908e
-
-    Long time = System.currentTimeMillis();
-    int age = 35;
-    long birthTime = time - Utilities.convertTime("years", age);
-    person.attributes.put(Person.BIRTHDATE, birthTime);
-
-    PayerManager.loadNoInsurance();
-    person.coverage.setPlanToNoInsurance((long) person.attributes.get(Person.BIRTHDATE));
-    person.coverage.setPlanToNoInsurance(time + 1);
-
-    Module module = TestHelper.getFixture("observation.json");
-
-    State encounter = module.getState("SomeEncounter");
-    assertTrue(encounter.process(person, time));
-    person.history.add(encounter);
-
-    State physiology = module.getState("Simulate_CVS");
-    assertTrue(physiology.process(person, time));
-    person.history.add(physiology);
-
-    State sampleObs = module.getState("SampledDataObservation");
-    assertTrue(sampleObs.process(person, time));
-    person.history.add(sampleObs);
-
-    FhirContext ctx = FhirR4.getContext();
-    IParser parser = ctx.newJsonParser().setPrettyPrint(true);
-    String fhirJson = FhirR4.convertToFHIRJson(person, time);
-    Bundle bundle = parser.parseResource(Bundle.class, fhirJson);
-
-    for (BundleEntryComponent entry : bundle.getEntry()) {
-      if (entry.getResource() instanceof Observation) {
-        Observation obs = (Observation) entry.getResource();
-        assertTrue(obs.getValue() instanceof SampledData);
-        SampledData data = (SampledData) obs.getValue();
-        assertEquals(10, data.getPeriod().doubleValue(), 0.001); // 0.01s == 10ms
-        assertEquals(3, (int) data.getDimensions());
-      }
-    }
-  }
-
-  @Test
-  public void testObservationAttachment() throws Exception {
-
-    Person person = new Person(0L);
-    person.attributes.put(Person.GENDER, "F");
-    person.attributes.put(Person.FIRST_LANGUAGE, "spanish");
-    person.attributes.put(Person.RACE, "other");
-    person.attributes.put(Person.ETHNICITY, "hispanic");
-    person.attributes.put(Person.INCOME, Integer.parseInt(Config
-        .get("generate.demographics.socioeconomic.income.poverty")) * 2);
-    person.attributes.put(Person.OCCUPATION_LEVEL, 1.0);
-    person.attributes.put("Pulmonary Resistance", 0.1552);
-    person.attributes.put("BMI Multiplier", 0.055);
-    person.setVitalSign(VitalSign.BMI, 21.0);
-    person.history = new LinkedList<>();
-<<<<<<< HEAD
-    Provider mock = Mockito.mock(Provider.class);
-    Mockito.when(mock.getResourceID()).thenReturn("Mock-Provider");
-    person.preferredProviders.forceRelationship(EncounterType.AMBULATORY, null, mock);
-    person.preferredProviders.forceRelationship(EncounterType.WELLNESS, null, mock);
-    person.preferredProviders.forceRelationship(EncounterType.EMERGENCY, null, mock);
-    person.preferredProviders.forceRelationship(EncounterType.INPATIENT, null, mock);
-=======
-
-    Provider stub = new Provider();
-    stub.name = "Fake Provider";
-    stub.npi = "0";
-    Clinician doc = new Clinician(0, person, 0, stub);
-    doc.attributes.put(Person.GENDER, "F");
-    ArrayList<Clinician> docs = new ArrayList<Clinician>();
-    docs.add(doc);
-    stub.clinicianMap.put(ClinicianSpecialty.GENERAL_PRACTICE, docs);
-    person.setProvider(EncounterType.AMBULATORY, stub);
-    person.setProvider(EncounterType.WELLNESS, stub);
-    person.setProvider(EncounterType.EMERGENCY, stub);
-    person.setProvider(EncounterType.INPATIENT, stub);
->>>>>>> 3c23908e
 
     Long time = System.currentTimeMillis();
     int age = 35;
