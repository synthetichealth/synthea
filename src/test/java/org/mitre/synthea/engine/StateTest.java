package org.mitre.synthea.engine;

import static org.junit.Assert.assertEquals;
import static org.junit.Assert.assertFalse;
import static org.junit.Assert.assertNotEquals;
import static org.junit.Assert.assertNotNull;
import static org.junit.Assert.assertNull;
import static org.junit.Assert.assertTrue;
import static org.junit.Assert.fail;
import static org.mockito.Mockito.verifyZeroInteractions;
import static org.mockito.Mockito.withSettings;

import java.io.IOException;
import java.math.BigDecimal;
import java.util.ArrayList;
import java.util.HashMap;
import java.util.Iterator;
import java.util.LinkedList;
import java.util.List;
import java.util.Map;
import java.util.concurrent.TimeUnit;

import org.apache.commons.codec.binary.Base64;
import org.junit.After;
import org.junit.Before;
import org.junit.Test;
import org.mitre.synthea.TestHelper;
import org.mitre.synthea.engine.Components.Attachment;
import org.mitre.synthea.engine.Components.SampledData;
import org.mitre.synthea.export.ExportHelper;
import org.mitre.synthea.helpers.Config;
import org.mitre.synthea.helpers.TimeSeriesData;
import org.mitre.synthea.helpers.Utilities;
import org.mitre.synthea.modules.CardiovascularDiseaseModule;
import org.mitre.synthea.modules.DeathModule;
import org.mitre.synthea.modules.EncounterModule;
import org.mitre.synthea.modules.LifecycleModule;
import org.mitre.synthea.modules.QualityOfLifeModule;
import org.mitre.synthea.modules.WeightLossModule;
import org.mitre.synthea.world.agents.Payer;
import org.mitre.synthea.world.agents.Person;
import org.mitre.synthea.world.agents.Provider;
import org.mitre.synthea.world.concepts.ClinicianSpecialty;
import org.mitre.synthea.world.concepts.HealthRecord;
import org.mitre.synthea.world.concepts.HealthRecord.Code;
import org.mitre.synthea.world.concepts.HealthRecord.Encounter;
import org.mitre.synthea.world.concepts.HealthRecord.EncounterType;
import org.mitre.synthea.world.concepts.VitalSign;
import org.mockito.Mockito;
import org.powermock.reflect.Whitebox;


public class StateTest {

  private Person person;
  private long time;
  private boolean physStateEnabled;

  /**
   * Setup State tests.
   * @throws IOException On File IO errors.
   */
  @Before
  public void setup() throws IOException {
    time = System.currentTimeMillis();

    person = new Person(0L);
    person.attributes.put(Person.GENDER, "F");
    person.attributes.put(Person.FIRST_LANGUAGE, "spanish");
    person.attributes.put(Person.RACE, "other");
    person.attributes.put(Person.ETHNICITY, "hispanic");
    person.attributes.put(Person.INCOME, Integer.parseInt(Config
        .get("generate.demographics.socioeconomic.income.poverty")) * 2);
    person.attributes.put(Person.OCCUPATION_LEVEL, 1.0);

    person.history = new LinkedList<>();
    Provider mock = Mockito.mock(Provider.class, withSettings().serializable());
    Mockito.when(mock.getResourceID()).thenReturn("Mock-UUID");
    person.preferredProviders.forceRelationship(EncounterType.AMBULATORY, null, mock);
    person.preferredProviders.forceRelationship(EncounterType.WELLNESS, null, mock);
    person.preferredProviders.forceRelationship(EncounterType.EMERGENCY, null, mock);
    person.preferredProviders.forceRelationship(EncounterType.INPATIENT, null, mock);

    int age = 35;
    time = System.currentTimeMillis();
    long birthTime = time - Utilities.convertTime("years", age);
    person.attributes.put(Person.BIRTHDATE, birthTime);

    Payer.loadNoInsurance();
    for (int i = 0; i < age; i++) {
      long yearTime = time - Utilities.convertTime("years", i);
      person.coverage.setPayerAtTime(yearTime, Payer.noInsurance);
    }

    // Ensure Physiology state is enabled by default
    physStateEnabled = State.ENABLE_PHYSIOLOGY_STATE;
    State.ENABLE_PHYSIOLOGY_STATE = true;
  }

  /**
   * Reset state after State tests.
   */
  @After
  public void tearDown() {
    State.ENABLE_PHYSIOLOGY_STATE = physStateEnabled;
  }

  private void simulateWellnessEncounter(Module module) {
    person.attributes.put(EncounterModule.ACTIVE_WELLNESS_ENCOUNTER + " " + module.name, true);
  }

  @Test
  public void initial_always_passes() throws Exception {
    Module module = TestHelper.getFixture("initial_to_terminal.json");
    State initial = module.getState("Initial");
    assertTrue(initial.process(person, time));
  }

  @Test
  public void terminal_never_passes() throws Exception {
    Module module = TestHelper.getFixture("initial_to_terminal.json");
    State terminal = module.getState("Terminal");
    assertFalse(terminal.process(person, time));
    assertFalse(terminal.process(person, time + TimeUnit.DAYS.toMillis(7)));
  }

  @Test(expected = RuntimeException.class)
  public void stateMustHaveTransition() throws Exception {
    TestHelper.getFixture("state_without_transition.json");
  }

  @Test
  public void guard_passes_when_condition_is_met() throws Exception {
    Module module = TestHelper.getFixture("guard.json");
    State guard = module.getState("Gender_Guard");
    person.attributes.put(Person.GENDER, "F");
    assertTrue(guard.process(person, time));
  }

  @Test
  public void guard_blocks_when_condition_isnt_met() throws Exception {
    Module module = TestHelper.getFixture("guard.json");
    State guard = module.getState("Gender_Guard");
    person.attributes.put(Person.GENDER, "M");
    assertFalse(guard.process(person, time));
  }

  @Test
  public void counter() throws Exception {
    Module module = TestHelper.getFixture("counter.json");

    assertTrue(person.attributes.get("loop_index") == null);

    State counter = module.getState("Counter");
    assertTrue(counter.process(person, time));
    assertEquals(1.0, person.attributes.get("loop_index"));

    assertTrue(counter.process(person, time));
    assertEquals(2.0, person.attributes.get("loop_index"));

    assertTrue(counter.process(person, time));
    assertEquals(3.0, person.attributes.get("loop_index"));

    State decrement = module.getState("Counter_Decrement_by_2");
    assertTrue(decrement.process(person, time));
    assertEquals(1.0, person.attributes.get("loop_index"));

    assertTrue(decrement.process(person, time));
    assertEquals(-1.0, person.attributes.get("loop_index"));
  }

  @Test
  public void condition_onset() throws Exception {
    // Setup a mock to track calls to the patient record
    // In this case, the record shouldn't be called at all
    person.record = Mockito.mock(HealthRecord.class);

    Module module = TestHelper.getFixture("condition_onset.json");
    State condition = module.getState("Diabetes");
    // Should pass through this state immediately without calling the record
    assertTrue(condition.process(person, time));

    verifyZeroInteractions(person.record);
  }

  @Test
  public void condition_onset_last_onset_time() throws Exception {
    Module module = TestHelper.getFixture("condition_onset.json");
    State condition = module.getState("Diabetes");
    // Should pass through this state immediately without calling the record
    assertTrue(condition.process(person, time));
    String conditionDisplay = "Diabetes mellitus";
    Long onsetTime = person.getOnsetConditionRecord().getConditionLastOnsetTimeFromModule(
        module.name, conditionDisplay
    );
    assertTrue(onsetTime != null);
    // Ensure that it ignores the blank assign_to_attribute
    assertNull(person.attributes.get(""));
    assertEquals(time, onsetTime.longValue());
  }

  @Test
  public void condition_onset_diagnosed_by_target_encounter() throws Exception {
    Module module = TestHelper.getFixture("condition_onset.json");

    State condition = module.getState("Diabetes");
    // Should pass through this state immediately without calling the record
    person.history.add(0, condition);
    assertTrue(condition.process(person, time));

    // The encounter comes next (and add it to history);
    State encounter = module.getState("ED_Visit");
    person.history.add(0, encounter); // states are added to history before being processed
    assertTrue(encounter.process(person, time));

    assertEquals(1, person.record.encounters.size());
    Encounter enc = person.record.encounters.get(0);
    Code code = enc.codes.get(0);
    assertEquals("50849002", code.code);
    assertEquals("Emergency Room Admission", code.display);
    assertEquals(1, enc.conditions.size());
    code = enc.conditions.get(0).codes.get(0);
    assertEquals("73211009", code.code);
    assertEquals("Diabetes mellitus", code.display);
    Long onsetTime = person.getOnsetConditionRecord().getConditionLastOnsetTimeFromModule(
        module.name, code.display
    );
    assertTrue(onsetTime != null);
    assertEquals(time, onsetTime.longValue());
  }

  @Test
  public void condition_onset_during_encounter() throws Exception {
    Module module = TestHelper.getFixture("condition_onset.json");
    // The encounter comes first (and add it to history);
    State encounter = module.getState("ED_Visit");

    assertTrue(encounter.process(person, time));
    person.history.add(0, encounter);

    // Then appendicitis is diagnosed
    State appendicitis = module.getState("Appendicitis");
    assertTrue(appendicitis.process(person, time));

    assertEquals(1, person.record.encounters.size());
    Encounter enc = person.record.encounters.get(0);
    Code code = enc.codes.get(0);
    assertEquals("50849002", code.code);
    assertEquals("Emergency Room Admission", code.display);
    assertEquals(1, enc.conditions.size());
    code = enc.conditions.get(0).codes.get(0);
    assertEquals("47693006", code.code);
    assertEquals("Rupture of appendix", code.display);
    Long onsetTime = person.getOnsetConditionRecord().getConditionLastOnsetTimeFromModule(
        module.name, code.display
    );
    assertTrue(onsetTime != null);
    assertNotNull(person.attributes.get("Most Recent ED Visit"));
    assertEquals(time, onsetTime.longValue());
  }

  /**
   * Previously, if there were multiple calls to ConditionOnset, the condition Entry would contain
   * multiple Codes, one for each time the ConditionOnset was invoked. This test checks to make
   * sure that the same code is only added once.
   * @throws Exception when bad things happen
   */
  @Test
  public void condition_onset_during_encounter_prevent_multiple_coding() throws Exception {
    Module module = TestHelper.getFixture("condition_onset.json");
    // The encounter comes first (and add it to history);
    State encounter = module.getState("ED_Visit");

    assertTrue(encounter.process(person, time));
    person.history.add(0, encounter);

    // Then appendicitis is diagnosed
    State appendicitis = module.getState("Appendicitis");
    assertTrue(appendicitis.process(person, time));
    // Call the same ConditionOnset
    assertTrue(appendicitis.process(person, time));

    Encounter enc = person.record.encounters.get(0);
    assertEquals(1, enc.conditions.get(0).codes.size());
    Code code = enc.conditions.get(0).codes.get(0);
    assertEquals("47693006", code.code);
    assertEquals("Rupture of appendix", code.display);
    Long onsetTime = person.getOnsetConditionRecord().getConditionLastOnsetTimeFromModule(
        module.name, code.display
    );
    assertTrue(onsetTime != null);
    assertEquals(time, onsetTime.longValue());
  }

  @Test
  public void allergy_onset() throws Exception {
    // Setup a mock to track calls to the patient record
    // In this case, the record shouldn't be called at all
    person.record = Mockito.mock(HealthRecord.class);

    Module module = TestHelper.getFixture("allergies.json");
    State allergy = module.getState("Allergy_to_Eggs");
    // Should pass through this state immediately without calling the record
    assertTrue(allergy.process(person, time));

    verifyZeroInteractions(person.record);
  }

  @Test
  public void gmfTwoDelayExactTime() throws Exception {
    Module module = TestHelper.getFixture("gmf_two_point_oh.json");

    // Seconds
    State delay = module.getState("2_Second_Delay");
    delay.entered = time;
    assertFalse(delay.process(person, time));
    assertFalse(delay.process(person, time + 1L * 1000));
    assertTrue(delay.process(person, time + 2L * 1000));
    assertTrue(delay.process(person, time + 3L * 1000));
  }

  @Test
  public void delay_passes_after_exact_time() throws Exception {
    Module module = TestHelper.getFixture("delay.json");

    // Seconds
    State delay = module.getState("2_Second_Delay");
    delay.entered = time;
    assertFalse(delay.process(person, time));
    assertFalse(delay.process(person, time + 1L * 1000));
    assertTrue(delay.process(person, time + 2L * 1000));
    assertTrue(delay.process(person, time + 3L * 1000));

    // Minutes
    delay = module.getState("2_Minute_Delay");
    delay.entered = time;
    assertFalse(delay.process(person, time));
    assertFalse(delay.process(person, time + 1L * 1000 * 60));
    assertTrue(delay.process(person, time + 2L * 1000 * 60));
    assertTrue(delay.process(person, time + 3L * 1000 * 60));

    // Hours
    delay = module.getState("2_Hour_Delay");
    delay.entered = time;
    assertFalse(delay.process(person, time));
    assertFalse(delay.process(person, time + 1L * 1000 * 60 * 60));
    assertTrue(delay.process(person, time + 2L * 1000 * 60 * 60));
    assertTrue(delay.process(person, time + 3L * 1000 * 60 * 60));

    // Days
    delay = module.getState("2_Day_Delay");
    delay.entered = time;
    assertFalse(delay.process(person, time));
    assertFalse(delay.process(person, time + 1L * 1000 * 60 * 60 * 24));
    assertTrue(delay.process(person, time + 2L * 1000 * 60 * 60 * 24));
    assertTrue(delay.process(person, time + 3L * 1000 * 60 * 60 * 24));

    // Weeks
    delay = module.getState("2_Week_Delay");
    delay.entered = time;
    assertFalse(delay.process(person, time));
    assertFalse(delay.process(person, time + 1L * 1000 * 60 * 60 * 24 * 7));
    assertTrue(delay.process(person, time + 2L * 1000 * 60 * 60 * 24 * 7));
    assertTrue(delay.process(person, time + 3L * 1000 * 60 * 60 * 24 * 7));

    // Months
    // NOTE: months + years are not "well-defined" like the smaller units of time
    // so these may be flaky around things like leap years & DST changes
    delay = module.getState("2_Month_Delay");
    delay.entered = time;
    assertFalse(delay.process(person, time));
    assertFalse(delay.process(person, time + 1L * 1000 * 60 * 60 * 24 * 30));
    assertTrue(delay.process(person, time + 2L * 1000 * 60 * 60 * 24 * 30));
    assertTrue(delay.process(person, time + 3L * 1000 * 60 * 60 * 24 * 30));

    // Years
    delay = module.getState("2_Year_Delay");
    delay.entered = time;
    assertFalse(delay.process(person, time));
    assertFalse(delay.process(person, time + 1L * 1000 * 60 * 60 * 24 * 365));
    assertTrue(delay.process(person, time + 2L * 1000 * 60 * 60 * 24 * 365));
    assertTrue(delay.process(person, time + 3L * 1000 * 60 * 60 * 24 * 365));
  }

  @Test
  public void gausian_delay_never_negative() throws Exception {
    Module module = TestHelper.getFixture("gaussian_distro_delay.json");

    // Seconds
    State delay = module.getState("1 Mean Delay");
    for (int i = 0; i < 100; i++) {
      State.Delay daClone = (State.Delay) delay.clone();
      daClone.entered = time;
      daClone.process(person, time);
      assertTrue(daClone.next >= time);
    }
  }

  @Test
  public void gausian_delay_has_correct_mean() throws Exception {
    Module module = TestHelper.getFixture("gaussian_distro_delay.json");

    long acc = 0;
    // Seconds
    State delay = module.getState("10 Mean Delay");
    for (int i = 0; i < 1000; i++) {
      State.Delay daClone = (State.Delay) delay.clone();
      daClone.entered = time;
      daClone.process(person, time);
      acc += (daClone.next - time);
    }
    long mean = acc / 1000;
    assertTrue(mean > 9500);
    assertTrue(mean < 10500);
  }

  @Test
  public void delay_passes_after_time_range() throws Exception {
    Module module = TestHelper.getFixture("delay.json");

    // Seconds
    State delay = module.getState("2_To_10_Second_Delay");
    delay.entered = time;
    assertFalse(delay.process(person, time));
    assertFalse(delay.process(person, time + 1L * 1000));
    assertFalse(delay.process(person, time - 1 + 2L * 1000));
    assertTrue(delay.process(person, time + 1 + 10L * 1000));

    // Minutes
    delay = module.getState("2_To_10_Minute_Delay");
    delay.entered = time;
    assertFalse(delay.process(person, time));
    assertFalse(delay.process(person, time + 1L * 1000 * 60));
    assertFalse(delay.process(person, time - 1 + 2L * 1000 * 60));
    assertTrue(delay.process(person, time + 1 + 10L * 1000 * 60));

    // Hours
    delay = module.getState("2_To_10_Hour_Delay");
    delay.entered = time;
    assertFalse(delay.process(person, time));
    assertFalse(delay.process(person, time + 1L * 1000 * 60 * 60));
    assertFalse(delay.process(person, time - 1 + 2L * 1000 * 60 * 60));
    assertTrue(delay.process(person, time + 1 + 10L * 1000 * 60 * 60));

    // Days
    delay = module.getState("2_To_10_Day_Delay");
    delay.entered = time;
    assertFalse(delay.process(person, time));
    assertFalse(delay.process(person, time + 1L * 1000 * 60 * 60 * 24));
    assertFalse(delay.process(person, time - 1 + 2L * 1000 * 60 * 60 * 24));
    assertTrue(delay.process(person, time + 1 + 10L * 1000 * 60 * 60 * 24));

    // Weeks
    delay = module.getState("2_To_10_Week_Delay");
    delay.entered = time;
    assertFalse(delay.process(person, time));
    assertFalse(delay.process(person, time + 1L * 1000 * 60 * 60 * 24 * 7));
    assertFalse(delay.process(person, time - 1 + 2L * 1000 * 60 * 60 * 24 * 7));
    assertTrue(delay.process(person, time + 1 + 10L * 1000 * 60 * 60 * 24 * 7));

    // Months
    delay = module.getState("2_To_10_Month_Delay");
    delay.entered = time;
    assertFalse(delay.process(person, time));
    assertFalse(delay.process(person, time + 1L * 1000 * 60 * 60 * 24 * 30));
    assertFalse(delay.process(person, time - 1 + 2L * 1000 * 60 * 60 * 24 * 30));
    assertTrue(delay.process(person, time + 1 + 10L * 1000 * 60 * 60 * 24 * 30));

    // Years
    delay = module.getState("2_To_10_Year_Delay");
    delay.entered = time;
    assertFalse(delay.process(person, time));
    assertFalse(delay.process(person, time + 1L * 1000 * 60 * 60 * 24 * 365));
    assertFalse(delay.process(person, time - 1 + 2L * 1000 * 60 * 60 * 24 * 365));
    assertTrue(delay.process(person, time + 1 + 10L * 1000 * 60 * 60 * 24 * 365));
  }

  @Test
  public void death_during_delay() throws Exception {
    Module module = TestHelper.getFixture("death_during_delay.json");

    // patient is alive
    assertTrue(person.alive(time));

    // patient dies during delay
    module.process(person, time);

    // patient is still alive now...
    assertTrue(person.alive(time));

    // patient is dead later...
    long step = Utilities.convertTime("days", 7);
    assertFalse(person.alive(time + step));

    // patient has one encounter...
    assertTrue(person.hadPriorState("Encounter 1"));
    assertEquals(1, person.record.encounters.size());
    assertFalse(person.hadPriorState("Encounter Should Not Happen"));

    // next time step...
    module.process(person, time + step);

    // patient is still dead...
    assertFalse(person.alive(time + step));

    // patient still has one encounter...
    assertTrue(person.hadPriorState("Encounter 1"));
    assertEquals(1, person.record.encounters.size());
    assertFalse(person.hadPriorState("Encounter Should Not Happen"));
  }

  @Test
  public void deathAfterProcedureWithDuration() throws Exception {
    Module module = TestHelper.getFixture("procedure_duration_and_death.json");

    // patient is alive
    assertTrue(person.alive(time));

    // patient dies during the process
    module.process(person, time);
    long nextStep = time + Utilities.convertTime("days", 7);
    module.process(person, nextStep);

    // patient is dead later...
    assertFalse(person.alive(nextStep));

    // patient has one encounter...
    assertTrue(person.hadPriorState("Encounter 1"));
    assertEquals(1, person.record.encounters.size());

    long deathDate = (long) person.attributes.get(Person.DEATHDATE);
    long encounterStop = person.record.encounters.get(0).stop;
    assertTrue(deathDate >= encounterStop);
  }

  @Test
  public void gmfTwoVitalSign() throws Exception {
    // Setup a mock to track calls to the patient record
    // In this case, the record shouldn't be called at all
    person.record = Mockito.mock(HealthRecord.class);

    Module module = TestHelper.getFixture("gmf_two_point_oh.json");

    State vitalSign = module.getState("VitalSign").clone();
    assertTrue(vitalSign.process(person, time));

    assertTrue(person.getVitalSign(VitalSign.SYSTOLIC_BLOOD_PRESSURE, time) >= 110);
    assertTrue(person.getVitalSign(VitalSign.SYSTOLIC_BLOOD_PRESSURE, time) <= 130);

    verifyZeroInteractions(person.record);
  }


  @Test
  public void vitalsign() throws Exception {
    // Setup a mock to track calls to the patient record
    // In this case, the record shouldn't be called at all
    person.record = Mockito.mock(HealthRecord.class);

    Module module = TestHelper.getFixture("observation.json");

    State vitalsign = module.getState("VitalSign").clone();
    assertTrue(vitalsign.process(person, time));

    assertEquals(120.0, person.getVitalSign(VitalSign.SYSTOLIC_BLOOD_PRESSURE, time), 0.0);

    verifyZeroInteractions(person.record);
  }

  @Test
  public void symptoms_last_updated_time() throws Exception {
    Module module = TestHelper.getFixture("symptom.json");

    State symptom1 = module.getState("SymptomOnset");
    assertTrue(symptom1.process(person, time));
    Long updatedTime = person.getSymptomLastUpdatedTime(module.name, "Chest Pain");
    assertTrue(updatedTime != null);
    assertEquals(time, updatedTime.longValue());
  }

  @Test
  public void gmfTwoSymptom() throws Exception {
    Module module = TestHelper.getFixture("gmf_two_point_oh.json");

    State symptom1 = module.getState("SymptomOnset");
    assertTrue(symptom1.process(person, time));
    int symptomValue = person.getSymptom("Chest Pain");
    assertTrue(1 <= symptomValue && symptomValue <= 10);
  }

  @Test
  public void symptoms() throws Exception {
    Module module = TestHelper.getFixture("symptom.json");

    State symptom1 = module.getState("SymptomOnset");
    assertTrue(symptom1.process(person, time));
    int symptomValue = person.getSymptom("Chest Pain");
    assertTrue(1 <= symptomValue && symptomValue <= 10);

    State symptom2 = module.getState("SymptomWorsen");
    assertTrue(symptom2.process(person, time));
    assertEquals(96, person.getSymptom("Chest Pain"));
  }

  @Test
  public void symptoms50() throws Exception {
    Module module = TestHelper.getFixture("symptom50.json");

    State symptom50 = module.getState("Symptom50");
    assertTrue(symptom50.process(person, time));
  }

  @Test
  public void setAttribute_with_value() throws Exception {
    Module module = TestHelper.getFixture("set_attribute.json");

    person.attributes.remove("Current Opioid Prescription");
    State set1 = module.getState("Set_Attribute_1");
    assertTrue(set1.process(person, time));

    assertEquals("Vicodin", person.attributes.get("Current Opioid Prescription"));
  }

  @Test
  public void gmfTwoSetAttributeWithValue() throws Exception {
    Module module = TestHelper.getFixture("gmf_two_point_oh.json");

    person.attributes.remove("Favorite Number");
    State set1 = module.getState("Set_Attribute_1");
    assertTrue(set1.process(person, time));

    assertEquals(2.0, person.attributes.get("Favorite Number"));
  }

  @Test
  public void setAttribute_without_value() throws Exception {
    Module module = TestHelper.getFixture("set_attribute.json");

    person.attributes.put("Current Opioid Prescription", "Vicodin");
    State set2 = module.getState("Set_Attribute_2");
    assertTrue(set2.process(person, time));

    assertNull(person.attributes.get("Current Opioid Prescription"));
  }

  @Test
  public void setAttribute_with_expression() throws Exception {
    Module module = TestHelper.getFixture("set_attribute.json");

    State set3 = module.getState("Set_Attribute_3");
    assertTrue(set3.process(person, time));

    assertEquals(185, ((BigDecimal) person.attributes.get("Maximum Heart Rate"))
        .doubleValue(), 0.1);
  }

  @Test
  public void setAttribute_with_seriesData() throws Exception {
    Module module = TestHelper.getFixture("set_attribute.json");

    State set4 = module.getState("Set_Attribute_4");
    assertTrue(set4.process(person, time));

    TimeSeriesData data = (TimeSeriesData) person.attributes.get("ECG");

    assertEquals(10, data.getValues().size());
    assertEquals(2041, data.getValues().get(0), 0.0001);
  }

  @Test
  public void setAttribute_with_seriesData_Module() throws Exception {
    Module module = TestHelper.getFixture("series_data.json");
    assertTrue(module.process(person, time));

    TimeSeriesData data = (TimeSeriesData) person.attributes.get("series_data");
    assertEquals(12, data.getValues().size());
    assertEquals(1, data.getValues().get(0), 0.0001);

    HealthRecord.Observation obs = person.record.getLatestObservation("1234");
    assertNotNull(obs);
    assertTrue(obs.value instanceof Components.SampledData);

    Components.SampledData sampledData = (Components.SampledData) obs.value;
    String value = ExportHelper.sampledDataToValueString(sampledData);
    assertEquals("1 2 3 4 4 3 2 1 1 2 3 4", value);
  }

  @Test
  public void setAttribute_with_bad_seriesData() throws Exception {
    Module module = TestHelper.getFixture("set_attribute.json");

    State set5 = module.getState("Set_Attribute_5");

    try {
      set5.process(person, time);
      fail("Expected RuntimeException to be thrown");
    } catch (RuntimeException ex) {
      assertEquals("unable to parse \"invalid\" in SetAttribute state for \"ECG\"",
          ex.getMessage());
    }
  }

  @Test
  public void gmfTwoProcedure() throws Exception {
    person.attributes.remove("Most Recent Surgery");
    Module module = TestHelper.getFixture("gmf_two_point_oh.json");

    State appendectomy = module.getState("Appendectomy");
    appendectomy.process(person, time);

    HealthRecord.Procedure procedure = (HealthRecord.Procedure) person.attributes
        .get("Most Recent Surgery");

    assertEquals(time, procedure.start);

    Code code = procedure.codes.get(0);

    assertEquals("6025007", code.code);
    assertEquals("Laparoscopic appendectomy", code.display);
  }

  @Test
  public void procedure_assigns_entity_attribute() throws Exception {
    person.attributes.remove("Most Recent Surgery");
    Module module = TestHelper.getFixture("procedure.json");
    State encounter = module.getState("Inpatient_Encounter");
    assertTrue(encounter.process(person, time));
    person.history.add(encounter);

    State appendectomy = module.getState("Appendectomy");
    appendectomy.process(person, time);

    HealthRecord.Procedure procedure = (HealthRecord.Procedure) person.attributes
        .get("Most Recent Surgery");

    assertEquals(time, procedure.start);

    Code code = procedure.codes.get(0);

    assertEquals("6025007", code.code);
    assertEquals("Laparoscopic appendectomy", code.display);
  }

  @Test
  public void procedure_during_encounter() throws Exception {
    Module module = TestHelper.getFixture("procedure.json");

    // The encounter comes first (and add it to history);
    State encounter = module.getState("Inpatient_Encounter");

    assertTrue(encounter.process(person, time));
    person.history.add(encounter);

    // Then have the appendectomy
    State appendectomy = module.getState("Appendectomy");
    appendectomy.entered = time;
    // Procedure should block
    assertTrue(!appendectomy.process(person, time));
    long nextStep = time + Utilities.convertTime("days", 7);
    assertTrue(appendectomy.process(person, nextStep));

    List<HealthRecord.Procedure> procedures = person.record.encounters.get(0).procedures;
    assertEquals(1, procedures.size());

    HealthRecord.Procedure proc = procedures.get(0);
    Code code = proc.codes.get(0);

    assertEquals("6025007", code.code);
    assertEquals("Laparoscopic appendectomy", code.display);
    assertEquals(time, proc.start);
    assertEquals(time + Utilities.convertTime("minutes", 45), proc.stop);
  }

  @Test
  public void gmfTwoObservation() throws Exception {
    Module module = TestHelper.getFixture("gmf_two_point_oh.json");
    State os = module.getState("Observation");
    assertTrue(os.process(person, time));

    HealthRecord.Observation observation = person.record.encounters.get(0).observations.get(0);
    assertEquals("mg/dL", observation.unit);
    double obsValue = (double) observation.value;
    assertTrue(obsValue > 0);
    assertTrue(obsValue < 400);
  }

  @Test
  public void observation() throws Exception {
    Module module = TestHelper.getFixture("observation.json");

    State vitalsign = module.getState("VitalSign");
    assertTrue(vitalsign.process(person, time));
    person.history.add(vitalsign);

    State encounter = module.getState("SomeEncounter");
    assertTrue(encounter.process(person, time));
    person.history.add(encounter);

    State physiology = module.getState("Simulate_CVS");
    assertTrue(physiology.process(person, time));
    person.history.add(physiology);

    State vitalObs = module.getState("VitalSignObservation");
    assertTrue(vitalObs.process(person, time));

    State codeObs = module.getState("CodeObservation");
    assertTrue(codeObs.process(person, time));

    State sampleObs = module.getState("SampledDataObservation");
    assertTrue(sampleObs.process(person, time));

    State chartObs = module.getState("ChartObservation");
    assertTrue(chartObs.process(person, time));

    State urlObs = module.getState("UrlObservation");
    assertTrue(urlObs.process(person, time));

    HealthRecord.Observation vitalObservation = person.record.encounters.get(0).observations.get(0);
    assertEquals(120.0, vitalObservation.value);
    assertEquals("vital-signs", vitalObservation.category);
    assertEquals("mm[Hg]", vitalObservation.unit);

    Code vitalObsCode = vitalObservation.codes.get(0);
    assertEquals("8480-6", vitalObsCode.code);
    assertEquals("Systolic Blood Pressure", vitalObsCode.display);

    HealthRecord.Observation codeObservation = person.record.encounters.get(0).observations.get(1);
    assertEquals("procedure", codeObservation.category);
    //assertEquals("LOINC", codeObservation.value.system);
    //assertEquals("25428-4", codeObservation.value.code);
    //assertEquals("Glucose [Presence] in Urine by Test strip", codeObservation.value.system);

    Code testCode = new Code("LOINC", "25428-4", "Glucose [Presence] in Urine by Test strip");
    assertEquals(testCode.toString(), codeObservation.value.toString());

    Code codeObsCode = codeObservation.codes.get(0);
    assertEquals("24356-8", codeObsCode.code);
    assertEquals("Urinalysis complete panel - Urine", codeObsCode.display);

    HealthRecord.Observation sampleObservation = person.record.encounters.get(0)
        .observations.get(2);
    assertEquals("procedure", sampleObservation.category);
    assertEquals("mm[Hg]", sampleObservation.unit);
    assertTrue(sampleObservation.value instanceof SampledData);
    SampledData sampledData = (SampledData) sampleObservation.value;
    assertEquals("P_ao", sampledData.attributes.get(0));
    assertEquals("P_lv", sampledData.attributes.get(1));
    assertEquals("P_rv", sampledData.attributes.get(2));
    assertEquals(3, sampledData.series.size());

    HealthRecord.Observation chartObservation = person.record.encounters.get(0).observations.get(3);
    assertTrue(chartObservation.value instanceof Attachment);
    Attachment obsAttachment = (Attachment) chartObservation.value;
    assertEquals("Media Test", obsAttachment.title);
    assertEquals(400, obsAttachment.width);
    assertEquals(200, obsAttachment.height);
    assertEquals("image/png", obsAttachment.contentType);
    assertTrue(Base64.isBase64(obsAttachment.data));

    HealthRecord.Observation urlObservation = person.record.encounters.get(0).observations.get(4);
    assertTrue(urlObservation.value instanceof Attachment);
    Attachment urlAttachment = (Attachment) urlObservation.value;
    assertEquals("Test Image URL", urlAttachment.title);
    assertEquals("66bb1cb31c9b502daa7081ae36631f9df9c6d16a", urlAttachment.hash);
    assertEquals("en-US", urlAttachment.language);
    assertEquals("https://example.com/image/12498596132", urlAttachment.url);
  }

  @Test
  public void imaging_study_during_encounter() throws Exception {
    Module module = TestHelper.getFixture("imaging_study.json");

    // First, onset the injury
    State kneeInjury = module.getState("Knee_Injury");
    assertTrue(kneeInjury.process(person, time));
    person.history.add(kneeInjury);

    // An ImagingStudy must occur during an Encounter
    State encounterState = module.getState("ED_Visit");
    assertTrue(encounterState.process(person, time));
    person.history.add(encounterState);

    // Run the imaging study
    State mri = module.getState("Knee_MRI");
    assertTrue(mri.process(person, time));

    // Verify that the ImagingStudy was added to the record
    HealthRecord.Encounter encounter = person.record.encounters.get(0);

    HealthRecord.ImagingStudy study = encounter.imagingStudies.get(0);
    assertEquals(time, study.start);
    assertEquals(1, study.series.size());

    HealthRecord.ImagingStudy.Series series = study.series.get(0);
    assertEquals(1, series.instances.size());

    Code bodySite = series.bodySite;
    assertEquals("SNOMED-CT", bodySite.system);
    assertEquals("6757004", bodySite.code);
    assertEquals("Right knee", bodySite.display);

    Code modality = series.modality;
    assertEquals("DICOM-DCM", modality.system);
    assertEquals("MR", modality.code);
    assertEquals("Magnetic Resonance", modality.display);

    HealthRecord.ImagingStudy.Instance instance = series.instances.get(0);
    assertEquals("Image of right knee", instance.title);

    Code sopClass = instance.sopClass;
    assertEquals("DICOM-SOP", sopClass.system);
    assertEquals("1.2.840.10008.5.1.4.1.1.4", sopClass.code);
    assertEquals("MR Image Storage", sopClass.display);

    // Verify that the equivalent Procedure was also added to the patient's record
    HealthRecord.Procedure procedure = encounter.procedures.get(0);
    assertEquals(time, procedure.start);

    Code procCode = procedure.codes.get(0);
    assertEquals("2491000087104", procCode.code);
    assertEquals("Magnetic resonance imaging of right knee", procCode.display);
    assertEquals("SNOMED-CT", procCode.system);
  }

  @Test
  public void wellness_encounter() throws Exception {
    Module module = TestHelper.getFixture("encounter.json");
    State encounter = module.getState("Annual_Physical");

    // shouldn't pass through this state until a wellness encounter happens externally
    assertFalse(encounter.process(person, time));

    time = time + Utilities.convertTime("months", 6);
    assertFalse(encounter.process(person, time));
    time = time + Utilities.convertTime("weeks", 2);

    simulateWellnessEncounter(module);

    // Now we should pass through
    assertTrue(encounter.process(person, time));
  }

  @Test
  public void wellness_encounter_diagnoses_condition() throws Exception {
    Module module = TestHelper.getFixture("encounter.json");
    // First, onset the Diabetes!
    State diabetes = module.getState("Diabetes");
    assertTrue(diabetes.process(person, time));
    person.history.add(diabetes);

    // Now process the encounter, waiting until it actually happens
    State encounter = module.getState("Annual_Physical_2");
    assertFalse(encounter.process(person, time));
    time = time + Utilities.convertTime("months", 6);

    simulateWellnessEncounter(module);

    assertTrue(encounter.process(person, time));

    HealthRecord.Entry condition = person.record.encounters.get(0).conditions.get(0);
    assertEquals(time, condition.start);
    assertEquals(0L, condition.stop);

    Code code = condition.codes.get(0);
    assertEquals("73211009", code.code);
    assertEquals("Diabetes Mellitus", code.display);
  }

  @Test
  public void ed_visit_encounter() throws Exception {
    Module module = TestHelper.getFixture("encounter.json");
    // Non-wellness encounters happen immediately

    // First, onset the Diabetes!
    State diabetes = module.getState("Diabetes");
    assertTrue(diabetes.process(person, time));
    person.history.add(diabetes);

    State encounter = module.getState("ED_Visit");
    assertTrue(encounter.process(person, time));
    // Verify that the Encounter was added to the record
    HealthRecord.Encounter enc = person.record.encounters.get(0);
    assertEquals(time, enc.start);
    assertEquals(time + TimeUnit.MINUTES.toMillis(60), enc.stop);

    Code code = enc.codes.get(0);
    assertEquals("50849002", code.code);
    assertEquals("Emergency Room Admission", code.display);
  }

  @Test
  public void encounter_with_attribute_reason() throws Exception {
    Module module = TestHelper.getFixture("encounter.json");

    // First, onset the Diabetes!
    State diabetes = module.getState("Diabetes");
    assertTrue(diabetes.process(person, time));
    person.history.add(diabetes);

    // Non-wellness encounters happen immediately
    State encounter = module.getState("ED_Visit_AttributeReason");
    assertTrue(encounter.process(person, time));
    // Verify that the Encounter was added to the record
    HealthRecord.Encounter enc = person.record.encounters.get(0);
    assertEquals(time, enc.start);
    assertEquals(time + TimeUnit.MINUTES.toMillis(60), enc.stop);
    assertEquals("73211009", enc.reason.code);
    assertEquals("Diabetes Mellitus", enc.reason.display);

    Code code = enc.codes.get(0);
    assertEquals("50849002", code.code);
    assertEquals("Emergency Room Admission", code.display);
  }

  @Test
  public void allergy_onset_during_encounter() throws Exception {
    Module module = TestHelper.getFixture("allergies.json");
    State allergyState = module.getState("Allergy_to_Eggs");
    // Should pass through this state immediately without calling the record
    assertTrue(allergyState.process(person, time));
    person.history.add(allergyState);

    State encounter = module.getState("Dr_Visit");
    assertTrue(encounter.process(person, time));

    HealthRecord.Allergy allergy = person.record.encounters.get(0).allergies.get(0);
    assertEquals(time, allergy.start);
    assertEquals(0L, allergy.stop);

    Code code = allergy.codes.get(0);
    assertEquals("91930004", code.code);
    assertEquals("Allergy to eggs", code.display);

    assertTrue(allergy.reactions.size() >= 1 && allergy.reactions.size() < 3);
    allergy.reactions.forEach((reaction, severity) -> {
      String reactionCode = reaction.code;
      assertTrue(reactionCode.equals("21626009") || reactionCode.equals("91941002"));
      if (reactionCode.equals("21626009")) {
        assertTrue(severity == HealthRecord.ReactionSeverity.MILD
            || severity == HealthRecord.ReactionSeverity.MODERATE);
      }
      if (reactionCode.equals("91941002")) {
        assertTrue(severity == HealthRecord.ReactionSeverity.SEVERE);
      }
    });
  }

  @Test
  public void allergy_end_by_state_name() throws Exception {
    Module module = TestHelper.getFixture("allergies.json");
    State allergyState = module.getState("Allergy_to_Eggs").clone();
    // Should pass through this state immediately without calling the record
    assertTrue(allergyState.process(person, time));
    person.history.add(allergyState);

    State encounter = module.getState("Dr_Visit").clone();
    assertTrue(encounter.process(person, time));

    // Now process the end of the prescription
    State medEnd = module.getState("Allergy_Ends").clone();
    assertTrue(medEnd.process(person, time));

    HealthRecord.Entry allergy = person.record.encounters.get(0).allergies.get(0);
    assertEquals(time, allergy.start);
    assertEquals(time, allergy.stop);

    Code code = allergy.codes.get(0);
    assertEquals("91930004", code.code);
    assertEquals("Allergy to eggs", code.display);
  }

  @Test
  public void condition_end_last_end_time() throws Exception {
    Module module = TestHelper.getFixture("condition_end.json");

    // First, onset the condition
    State condition2 = module.getState("Condition2_Start");
    assertTrue(condition2.process(person, time));
    person.history.add(condition2);

    // Process the wellness encounter state, which will wait for a wellness encounter
    State encounter = module.getState("DiagnosisEncounter");
    assertFalse(encounter.process(person, time));
    time = time + Utilities.convertTime("months", 6);
    // Simulate the wellness encounter by calling perform_encounter

    simulateWellnessEncounter(module);
    assertTrue(encounter.process(person, time));
    person.history.add(encounter);

    // Now process the end of the condition
    State conEnd = module.getState("Condition2_End");
    assertTrue(conEnd.process(person, time));

    Long endTime = person.getOnsetConditionRecord().getConditionLastEndTimeFromModule(
        module.name, "Influenza"
    );
    assertTrue(endTime != null);
    assertEquals(time, endTime.longValue());
  }

  @Test
  public void condition_end_by_entity_attribute() throws Exception {
    Module module = TestHelper.getFixture("condition_end.json");

    // First, onset the condition
    State condition1 = module.getState("Condition1_Start");
    assertTrue(condition1.process(person, time));
    person.history.add(condition1);

    // Process the wellness encounter state, which will wait for a wellness encounter
    State encounter = module.getState("DiagnosisEncounter");
    assertFalse(encounter.process(person, time));
    time = time + Utilities.convertTime("months", 6);
    simulateWellnessEncounter(module);
    assertTrue(encounter.process(person, time));
    person.history.add(encounter);

    HealthRecord.Entry attributeEntry = (HealthRecord.Entry) person.attributes
        .get("Drug Use Behavior");

    // Now process the end of the condition
    State conEnd = module.getState("Condition1_End");
    assertTrue(conEnd.process(person, time));

    HealthRecord.Entry condition = person.record.encounters.get(0).conditions.get(0);
    assertEquals(time, condition.start);
    assertEquals(time, condition.stop);
    assertEquals(attributeEntry, condition);

    Code code = condition.codes.get(0);
    assertEquals("228380004", code.code);
    assertEquals("Chases the dragon (finding)", code.display);

    Long endTime = person.getOnsetConditionRecord().getConditionLastEndTimeFromModule(
        module.name, code.display
    );
    assertTrue(endTime != null);
    assertEquals(time, endTime.longValue());
  }

  @Test
  public void condition_end_by_condition_onset() throws Exception {
    Module module = TestHelper.getFixture("condition_end.json");

    // First, onset the condition
    State condition2 = module.getState("Condition2_Start");
    assertTrue(condition2.process(person, time));
    person.history.add(condition2);

    // Process the wellness encounter state, which will wait for a wellness encounter
    State encounter = module.getState("DiagnosisEncounter");
    assertFalse(encounter.process(person, time));
    time = time + Utilities.convertTime("months", 6);
    // Simulate the wellness encounter by calling perform_encounter

    simulateWellnessEncounter(module);
    assertTrue(encounter.process(person, time));
    person.history.add(encounter);

    // Now process the end of the condition
    State conEnd = module.getState("Condition2_End");
    assertTrue(conEnd.process(person, time));

    HealthRecord.Entry condition = person.record.encounters.get(0).conditions.get(0);
    assertEquals(time, condition.start);
    assertEquals(time, condition.stop);

    Code code = condition.codes.get(0);
    assertEquals("6142004", code.code);
    assertEquals("Influenza", code.display);

    Long endTime = person.getOnsetConditionRecord().getConditionLastEndTimeFromModule(
        module.name, code.display
    );
    assertTrue(endTime != null);
    assertEquals(time, endTime.longValue());
  }

  @Test
  public void condition_end_by_code() throws Exception {
    Module module = TestHelper.getFixture("condition_end.json");

    // First, onset the Diabetes!
    State condition3 = module.getState("Condition3_Start");
    assertTrue(condition3.process(person, time));
    person.history.add(condition3);

    // Process the wellness encounter state, which will wait for a wellness encounter
    State encounter = module.getState("DiagnosisEncounter");
    assertFalse(encounter.process(person, time));
    time = time + Utilities.convertTime("months", 6);
    // Simulate the wellness encounter by calling perform_encounter
    simulateWellnessEncounter(module);
    assertTrue(encounter.process(person, time));
    person.history.add(encounter);

    // Now process the end of the condition
    State conEnd = module.getState("Condition3_End");
    assertTrue(conEnd.process(person, time));

    HealthRecord.Entry condition = person.record.encounters.get(0).conditions.get(0);
    assertEquals(time, condition.start);
    assertEquals(time, condition.stop);

    Code code = condition.codes.get(0);
    assertEquals("73211009", code.code);
    assertEquals("Diabetes mellitus", code.display);

    Long endTime = person.getOnsetConditionRecord().getConditionLastEndTimeFromModule(
        module.name, code.display
    );
    assertTrue(endTime != null);
    assertEquals(time, endTime.longValue());
  }

  @Test
  public void medication_order_during_wellness_encounter() throws Exception {
    Module module = TestHelper.getFixture("medication_order.json");

    // First, onset the Diabetes!
    State diabetes = module.getState("Diabetes");
    assertTrue(diabetes.process(person, time));
    person.history.add(diabetes);

    // Process the wellness encounter state, which will wait for a wellness encounter
    State encounter = module.getState("Wellness_Encounter");
    assertFalse(encounter.process(person, time));
    time = time + Utilities.convertTime("months", 6);
    simulateWellnessEncounter(module);
    assertTrue(encounter.process(person, time));
    person.history.add(encounter);

    // Prevent Null Pointer by giving the person their QOLS
    Map<Integer, Double> qolsByYear = new HashMap<Integer, Double>();
    qolsByYear.put(Utilities.getYear(time) - 1, 1.0);
    person.attributes.put(QualityOfLifeModule.QOLS, qolsByYear);

    // Now process the prescription
    State med = module.getState("Metformin");
    assertTrue(med.process(person, time));

    // Verify that Metformin was added to the record
    HealthRecord.Medication medication = person.record.encounters.get(0).medications.get(0);
    assertEquals(time, medication.start);
    assertEquals(0L, medication.stop);

    Code code = medication.codes.get(0);
    assertEquals("860975", code.code);
    assertEquals("24 HR Metformin hydrochloride 500 MG Extended Release Oral Tablet", code.display);
  }

  @Test
  public void medication_order_with_dosage() throws Exception {
    Module module = TestHelper.getFixture("medication_order.json");

    // First, onset the Diabetes!
    State diabetes = module.getState("Diabetes");
    assertTrue(diabetes.process(person, time));
    person.history.add(diabetes);

    // Process the wellness encounter state, which will wait for a wellness encounter
    State encounter = module.getState("Wellness_Encounter");
    assertFalse(encounter.process(person, time));
    time = time + Utilities.convertTime("months", 6);
    simulateWellnessEncounter(module);
    assertTrue(encounter.process(person, time));
    person.history.add(encounter);

    // Prevent Null Pointer by giving the person their QOLS
    Map<Integer, Double> qolsByYear = new HashMap<Integer, Double>();
    qolsByYear.put(Utilities.getYear(time) - 1, 1.0);
    person.attributes.put(QualityOfLifeModule.QOLS, qolsByYear);

    // Now process the prescription
    State med = module.getState("Metformin_With_Dosage");
    assertTrue(med.process(person, time));

    // Verify that Metformin was added to the record, including dosage information
    HealthRecord.Medication medication = person.record.encounters.get(0).medications.get(0);
    assertEquals(time, medication.start);
    assertEquals(0L, medication.stop);
    // TODO: verify details. ideally these should not just be a jsonobject
    Code code = medication.codes.get(0);
    assertEquals("860975", code.code);
    assertEquals("24 HR Metformin hydrochloride 500 MG Extended Release Oral Tablet", code.display);
    assertNotNull(medication.prescriptionDetails);
  }

  @Test
  public void medication_order_as_needed() throws Exception {
    Module module = TestHelper.getFixture("medication_order.json");

    // First, onset the Diabetes!
    State diabetes = module.getState("Diabetes");
    assertTrue(diabetes.process(person, time));
    person.history.add(diabetes);

    // Process the wellness encounter state, which will wait for a wellness encounter
    State encounter = module.getState("Wellness_Encounter");
    assertFalse(encounter.process(person, time));
    time = time + Utilities.convertTime("months", 6);

    simulateWellnessEncounter(module);
    assertTrue(encounter.process(person, time));
    person.history.add(encounter);

    // Prevent Null Pointer by giving the person their QOLS
    Map<Integer, Double> qolsByYear = new HashMap<Integer, Double>();
    qolsByYear.put(Utilities.getYear(time) - 1, 1.0);
    person.attributes.put(QualityOfLifeModule.QOLS, qolsByYear);

    // Now process the prescription
    State med = module.getState("Tylenol_As_Needed");
    assertTrue(med.process(person, time));

    // Verify that tylenol was added to the record
    HealthRecord.Medication medication = person.record.encounters.get(0).medications.get(0);
    assertEquals(time, medication.start);
    assertEquals(0L, medication.stop);
    // TODO: verify details. ideally these should not just be a jsonobject

    Code code = medication.codes.get(0);
    assertEquals("123456", code.code);
    assertEquals("Acetaminophen 325mg [Tylenol]", code.display);
  }

  @Test
  public void medication_order_assigns_administered_attribute() throws Exception {
    person.attributes.remove("Diabetes Medication");
    Module module = TestHelper.getFixture("medication_order.json");
    State encounter = module.getState("Wellness_Encounter");
    simulateWellnessEncounter(module);
    assertTrue(encounter.process(person, time));
    person.history.add(encounter);

    State med = module.getState("Metformin_With_Administration");
    assertTrue(med.process(person, time));

    HealthRecord.Medication medication = (HealthRecord.Medication) person.attributes
        .get("Diabetes Medication");
    assertTrue(medication.administration);
  }

  @Test
  public void medication_order_assigns_entity_attribute() throws Exception {
    person.attributes.remove("Diabetes Medication");
    Module module = TestHelper.getFixture("medication_order.json");
    State encounter = module.getState("Wellness_Encounter");
    simulateWellnessEncounter(module);
    assertTrue(encounter.process(person, time));
    person.history.add(encounter);

    State med = module.getState("Metformin");
    assertTrue(med.process(person, time));

    HealthRecord.Medication medication =
        (HealthRecord.Medication) person.attributes.get("Diabetes Medication");
    assertEquals(time, medication.start);

    assertFalse(medication.administration);

    Code code = medication.codes.get(0);
    assertEquals("860975", code.code);
    assertEquals("24 HR Metformin hydrochloride 500 MG Extended Release Oral Tablet", code.display);
  }

  @Test
  public void medication_end_by_entity_attribute() throws Exception {
    Module module = TestHelper.getFixture("medication_end.json");

    // First, onset the Diabetes!
    State diabetes = module.getState("Diabetes");
    assertTrue(diabetes.process(person, time));
    person.history.add(diabetes);

    // Process the wellness encounter state, which will wait for a wellness encounter
    State encounter = module.getState("Wellness_Encounter");
    assertFalse(encounter.process(person, time));
    time = time + Utilities.convertTime("months", 6);

    simulateWellnessEncounter(module);
    assertTrue(encounter.process(person, time));
    person.history.add(encounter);

    // Prevent Null Pointer by giving the person their QOLS
    Map<Integer, Double> qolsByYear = new HashMap<Integer, Double>();
    qolsByYear.put(Utilities.getYear(time) - 1, 1.0);
    person.attributes.put(QualityOfLifeModule.QOLS, qolsByYear);

    // Now process the prescription
    State med = module.getState("Insulin_Start");
    assertTrue(med.process(person, time));

    person.history.add(med);

    // Now process the end of the prescription
    State medEnd = module.getState("Insulin_End");
    assertTrue(medEnd.process(person, time));

    HealthRecord.Medication medication = person.record.encounters.get(0).medications.get(0);
    assertEquals(time, medication.start);
    assertEquals(time, medication.stop);

    Code code = medication.codes.get(0);
    assertEquals("575679", code.code);
    assertEquals("Insulin, Aspart, Human 100 UNT/ML [NovoLOG]", code.display);
  }

  @Test
  public void medication_end_by_medication_order() throws Exception {
    Module module = TestHelper.getFixture("medication_end.json");

    // First, onset the Diabetes!
    State diabetes = module.getState("Diabetes");
    assertTrue(diabetes.process(person, time));
    person.history.add(diabetes);

    // Process the wellness encounter state, which will wait for a wellness encounter
    State encounter = module.getState("Wellness_Encounter");
    assertFalse(encounter.process(person, time));
    time = time + Utilities.convertTime("months", 6);
    simulateWellnessEncounter(module);
    assertTrue(encounter.process(person, time));
    person.history.add(encounter);

    // Prevent Null Pointer by giving the person their QOLS
    Map<Integer, Double> qolsByYear = new HashMap<Integer, Double>();
    qolsByYear.put(Utilities.getYear(time) - 1, 1.0);
    person.attributes.put(QualityOfLifeModule.QOLS, qolsByYear);

    // Now process the prescription
    State med = module.getState("Bromocriptine_Start");
    assertTrue(med.process(person, time));

    person.history.add(med);

    // Now process the end of the prescription
    State medEnd = module.getState("Bromocriptine_End");
    assertTrue(medEnd.process(person, time));

    HealthRecord.Medication medication = person.record.encounters.get(0).medications.get(0);
    assertEquals(time, medication.start);
    assertEquals(time, medication.stop);

    Code code = medication.codes.get(0);
    assertEquals("563894", code.code);
    assertEquals("Bromocriptine 5 MG [Parlodel]", code.display);
  }

  @Test
  public void medication_end_by_code() throws Exception {
    Module module = TestHelper.getFixture("medication_end.json");

    // First, onset the Diabetes!
    State diabetes = module.getState("Diabetes");
    assertTrue(diabetes.process(person, time));
    person.history.add(diabetes);

    // Process the wellness encounter state, which will wait for a wellness encounter
    State encounter = module.getState("Wellness_Encounter");
    assertFalse(encounter.process(person, time));
    time = time + Utilities.convertTime("months", 6);
    simulateWellnessEncounter(module);
    assertTrue(encounter.process(person, time));
    person.history.add(encounter);

    // Prevent Null Pointer by giving the person their QOLS
    Map<Integer, Double> qolsByYear = new HashMap<Integer, Double>();
    qolsByYear.put(Utilities.getYear(time) - 1, 1.0);
    person.attributes.put(QualityOfLifeModule.QOLS, qolsByYear);

    // Now process the prescription
    State med = module.getState("Metformin_Start");
    assertTrue(med.process(person, time));

    person.history.add(med);

    // Now process the end of the prescription
    State medEnd = module.getState("Metformin_End");
    assertTrue(medEnd.process(person, time));

    HealthRecord.Medication medication = person.record.encounters.get(0).medications.get(0);
    assertEquals(time, medication.start);
    assertEquals(time, medication.stop);

    Code code = medication.codes.get(0);
    assertEquals("860975", code.code);
    assertEquals("24 HR Metformin hydrochloride 500 MG Extended Release Oral Tablet", code.display);
  }

  @Test
  public void careplan_start() throws Exception {
    Module module = TestHelper.getFixture("careplan_start.json");

    // First onset diabetes
    State diabetes = module.getState("Diabetes");
    assertTrue(diabetes.process(person, time));
    person.history.add(diabetes);

    // Process the wellness encounter state, which will wait for a wellness encounter
    State encounter = module.getState("Wellness_Encounter");
    assertFalse(encounter.process(person, time));
    time = time + Utilities.convertTime("months", 6);
    simulateWellnessEncounter(module);
    assertTrue(encounter.process(person, time));
    person.history.add(encounter);

    // Now process the careplan
    State plan = module.getState("Diabetes_Self_Management");
    assertTrue(plan.process(person, time));
    person.history.add(plan);

    // Verify that the careplan was added to the record
    HealthRecord.CarePlan cp = person.record.encounters.get(0).careplans.get(0);
    assertEquals(time, cp.start);
    assertEquals(0L, cp.stop);

    Code code = cp.codes.get(0);
    assertEquals("698360004", code.code);
    assertEquals("Diabetes self management plan", code.display);

    assertEquals(1, cp.activities.size());
    Code activity = cp.activities.iterator().next();
    assertEquals("160670007", activity.code);
    assertEquals("Diabetic diet", activity.display);
  }

  @Test
  public void careplan_assigns_entity_attribute() throws Exception {
    person.attributes.remove("Diabetes_CarePlan");
    Module module = TestHelper.getFixture("careplan_start.json");
    State encounter = module.getState("Wellness_Encounter");
    simulateWellnessEncounter(module);
    assertTrue(encounter.process(person, time));
    person.history.add(encounter);

    State plan = module.getState("Diabetes_Self_Management");
    assertTrue(plan.process(person, time));

    HealthRecord.CarePlan cp = (HealthRecord.CarePlan) person.attributes.get("Diabetes_CarePlan");
    assertEquals(time, cp.start);
    assertEquals(0L, cp.stop);

    Code code = cp.codes.get(0);
    assertEquals("698360004", code.code);
    assertEquals("Diabetes self management plan", code.display);
  }

  @Test
  public void careplan_end_by_entity_attribute() throws Exception {
    Module module = TestHelper.getFixture("careplan_end.json");

    // First, onset the condition
    State condition = module.getState("The_Condition");
    assertTrue(condition.process(person, time));
    person.history.add(condition);

    // Process the wellness encounter state, which will wait for a wellness encounter
    State encounter = module.getState("Wellness_Encounter");
    assertFalse(encounter.process(person, time));
    time = time + Utilities.convertTime("months", 6);
    simulateWellnessEncounter(module);
    assertTrue(encounter.process(person, time));
    person.history.add(encounter);

    // Now process the careplan
    State plan = module.getState("CarePlan1_Start");
    // have to use `run` not `process` here because the entity
    // attribute stuff happens in `run`
    assertTrue(plan.process(person, time));
    person.history.add(plan);

    HealthRecord.CarePlan entityAttribute = (HealthRecord.CarePlan) person.attributes
        .get("Diabetes_CarePlan");

    // Now process the end of the careplan
    State planEnd = module.getState("CarePlan1_End");
    assertTrue(planEnd.process(person, time));
    person.history.add(planEnd);

    HealthRecord.CarePlan cp = person.record.encounters.get(0).careplans.get(0);
    assertEquals(time, cp.start);
    assertEquals(time, cp.stop);
    assertEquals(cp, entityAttribute);

    Code code = cp.codes.get(0);
    assertEquals("698360004", code.code);
    assertEquals("Diabetes self management plan", code.display);

    assertEquals(1, cp.activities.size());
    Code activity = cp.activities.iterator().next();
    assertEquals("160670007", activity.code);
    assertEquals("Diabetic diet", activity.display);
  }

  @Test
  public void careplan_end_by_code() throws Exception {
    Module module = TestHelper.getFixture("careplan_end.json");

    // First, onset the condition
    State condition = module.getState("The_Condition");
    assertTrue(condition.process(person, time));
    person.history.add(condition);

    // Process the wellness encounter state, which will wait for a wellness encounter
    State encounter = module.getState("Wellness_Encounter");
    assertFalse(encounter.process(person, time));
    time = time + Utilities.convertTime("months", 6);
    simulateWellnessEncounter(module);
    person.history.add(encounter);

    // Now process the careplan
    State plan = module.getState("CarePlan2_Start");
    assertTrue(plan.process(person, time));
    person.history.add(plan);

    // Now process the end of the careplan
    State planEnd = module.getState("CarePlan2_End");
    assertTrue(planEnd.process(person, time));
    person.history.add(planEnd);

    HealthRecord.CarePlan cp = person.record.encounters.get(0).careplans.get(0);
    assertEquals(time, cp.start);
    assertEquals(time, cp.stop);

    Code code = cp.codes.get(0);
    assertEquals("698358001", code.code);
    assertEquals("Angina self management plan", code.display);

    assertEquals(2, cp.activities.size());
    Iterator<Code> itr = cp.activities.iterator();
    // note that activities is a LinkedHashSet so should preserve insertion order
    Code activity = itr.next();
    assertEquals("229065009", activity.code);
    assertEquals("Exercise therapy", activity.display);

    activity = itr.next();
    assertEquals("226234005", activity.code);
    assertEquals("Healthy diet", activity.display);
  }

  @Test
  public void careplan_end_by_careplan() throws Exception {
    Module module = TestHelper.getFixture("careplan_end.json");

    // First, onset the condition
    State condition = module.getState("The_Condition");
    assertTrue(condition.process(person, time));
    person.history.add(condition);

    // Process the wellness encounter state, which will wait for a wellness encounter
    State encounter = module.getState("Wellness_Encounter");
    assertFalse(encounter.process(person, time));
    time = time + Utilities.convertTime("months", 6);
    simulateWellnessEncounter(module);
    assertTrue(encounter.process(person, time));
    person.history.add(encounter);

    // Now process the careplan
    State plan = module.getState("CarePlan3_Start");
    assertTrue(plan.process(person, time));
    person.history.add(plan);

    // Now process the end of the careplan
    State planEnd = module.getState("CarePlan3_End");
    assertTrue(planEnd.process(person, time));
    person.history.add(planEnd);

    HealthRecord.CarePlan cp = person.record.encounters.get(0).careplans.get(0);
    assertEquals(time, cp.start);
    assertEquals(time, cp.stop);

    Code code = cp.codes.get(0);
    assertEquals("408907000", code.code);
    assertEquals("Immunological care management", code.display);

    assertEquals(1, cp.activities.size());
    Code activity = cp.activities.iterator().next();
    assertEquals("182678001", activity.code);
    assertEquals("Hyposensitization to allergens (procedure)", activity.display);
  }

  @Test
  public void death() throws Exception {
    Module module = TestHelper.getFixture("death.json");
    State death = module.getState("Death");
    assertTrue(person.alive(time));
    assertTrue(death.process(person, time));

    // Patient shouldn't be alive anymore
    assertFalse(person.alive(time));

    // Verify that death was added to the record
    assertEquals(time, (long) person.record.death);
  }

  @Test
  public void future_death() throws Exception {
    Module module = TestHelper.getFixture("death_life_expectancy.json");
    module.process(person, time);
    module.process(person, time + Utilities.convertTime("days", 7));

    assertTrue(person.alive(time + Utilities.convertTime("days", 7)));
    assertTrue((boolean) person.attributes.get("processing"));
    assertNull(person.attributes.get("still_processing"));

    module.process(person, time + Utilities.convertTime("days", 14));
    assertTrue((boolean) person.attributes.get("still_processing"));

    module.process(person, time + Utilities.convertTime("months", 6));
    assertFalse(person.alive(time + Utilities.convertTime("months", 6)));
  }

  @Test
  public void the_dead_should_stay_dead() throws Exception {
    // Load all the static modules used in Generator.java
    EncounterModule encounterModule = new EncounterModule();

    List<Module> modules = new ArrayList<Module>();
    modules.add(new LifecycleModule());
    modules.add(new CardiovascularDiseaseModule());
    modules.add(new QualityOfLifeModule());
    // modules.add(new HealthInsuranceModule());
    modules.add(new WeightLossModule());
    // Make sure the patient dies...
    modules.add(TestHelper.getFixture("death_life_expectancy.json"));
    // And make sure the patient has weird delays that are between timesteps...
    modules.add(Module.getModuleByPath("dialysis"));

    // Set life signs at birth...
    long timeT = (long) person.attributes.get(Person.BIRTHDATE);
    LifecycleModule.birth(person, timeT);
    // Make sure the patient requires dialysis to use that module's
    // repeating delayed encounters...
    person.attributes.put("ckd", 5);

    long timestep = Long.parseLong(Config.get("generate.timestep"));
    long stop = time;
    while (person.alive(timeT) && timeT < stop) {
      encounterModule.process(person, timeT);
      Iterator<Module> iter = modules.iterator();
      while (iter.hasNext()) {
        Module module = iter.next();
        if (module.process(person, timeT)) {
          iter.remove(); // this module has completed/terminated.
        }
      }
      encounterModule.endEncounterModuleEncounters(person, timeT);

      timeT += timestep;
    }
    DeathModule.process(person, time);

    // Now check that the person stayed dead...
    long deathTime = (Long) person.attributes.get(Person.DEATHDATE);
    for (Encounter encounter : person.record.encounters) {
      if (!encounter.codes.contains(DeathModule.DEATH_CERTIFICATION)) {
        assertTrue(encounter.start < deathTime);
      }
    }
  }

  @Test
  public void the_dead_should_stay_dead_forever() throws Exception {
    Module module = TestHelper.getFixture("death_life_expectancy.json");

    long timestep = Long.parseLong(Config.get("generate.timestep"));
    long timeT = time;
    while (person.alive(timeT)) {
      module.process(person, timeT);
      timeT += timestep;
    }

    // Now check that the person stayed dead...
    long deathTime = (Long) person.attributes.get(Person.DEATHDATE);
    for (Encounter encounter : person.record.encounters) {
      if (!encounter.codes.contains(DeathModule.DEATH_CERTIFICATION)) {
        assertTrue(encounter.start < deathTime);
      }
    }
  }

  @Test
  public void cause_of_death_code() throws Exception {
    Module module = TestHelper.getFixture("death_reason.json");

    // First, onset the Diabetes!
    State condition = module.getState("OnsetDiabetes");
    assertTrue(condition.process(person, time));
    person.history.add(condition);

    // Now process the end of the condition
    State death = module.getState("Death_by_Code");
    assertTrue(death.process(person, time));

    assertFalse(person.alive(time));
  }

  @Test
  public void cause_of_death_conditionOnset() throws Exception {
    Module module = TestHelper.getFixture("death_reason.json");

    // First, onset the Diabetes!
    State condition = module.getState("OnsetDiabetes");
    assertTrue(condition.process(person, time));
    person.history.add(condition);

    // Now process the end of the condition
    State death = module.getState("Death_by_ConditionOnset");
    assertTrue(death.process(person, time));

    assertFalse(person.alive(time));
  }

  @Test
  public void cause_of_death_attribute() throws Exception {
    Module module = TestHelper.getFixture("death_reason.json");

    // First, onset the Diabetes!
    State condition = module.getState("OnsetDiabetes");
    assertTrue(condition.process(person, time));
    person.history.add(condition);

    // Now process the end of the condition
    State death = module.getState("Death_by_Attribute");
    assertTrue(death.process(person, time));

    assertFalse(person.alive(time));
  }

  @Test
  public void testDelayRewindTime() throws Exception {
    // Synthea is currently run in 7-day increments. If a delay falls between increments, then the
    // delay and subsequent states must be run at the delay expiration time -- not at the current
    // cycle time.

    // Setup the context
    Module module = TestHelper.getFixture("delay_time_travel.json");

    // Run number one should stop at the delay
    module.process(person, time);
    assertEquals("2_Day_Delay", person.history.get(0).name);

    // Run number two should go all the way to Terminal, but should process Encounter and Death
    // along the way
    // Run number 2: 7 days after run number 1
    module.process(person, time + days(7));


    assertEquals(6, person.history.size());
    assertEquals("Initial", person.history.get(5).name);
    assertEquals(time, (long)person.history.get(5).entered);
    assertEquals(time, (long) person.history.get(5).exited);

    assertEquals("2_Day_Delay", person.history.get(4).name);
    assertEquals(time, (long) person.history.get(4).entered);
    assertEquals(time + days(2), (long) person.history.get(4).exited);

    assertEquals("ED_Visit", person.history.get(3).name);
    assertEquals(time + days(2), (long) person.history.get(3).entered);
    assertEquals(time + days(2), (long) person.history.get(3).exited);

    assertEquals("3_Day_Delay", person.history.get(2).name);
    assertEquals(time + days(2), (long) person.history.get(2).entered);
    assertEquals(time + days(5), (long) person.history.get(2).exited);

    assertEquals("Death", person.history.get(1).name);
    assertEquals(time + days(5), (long) person.history.get(1).entered);
    assertEquals(time + days(5), (long) person.history.get(1).exited);

    assertEquals("Terminal", person.history.get(0).name);
    assertEquals(null, person.history.get(0).entered);
    assertEquals(null, person.history.get(0).exited);
  }

  /**
   * Readability helper for the above test case. Turn days into time.
   * @param numDays Number of days
   * @return Amount to add to timestamp
   */
  private static long days(long numDays) {
    return Utilities.convertTime("days", numDays);
  }

  @Test
  public void testSubmoduleHistory() throws Exception {
    Map<String, Module.ModuleSupplier> modules =
            Whitebox.<Map<String, Module.ModuleSupplier>>getInternalState(Module.class, "modules");
    // hack to load these test modules so they can be called by the CallSubmodule state
    Module subModule1 = TestHelper.getFixture("submodules/encounter_submodule.json");
    Module subModule2 = TestHelper.getFixture("submodules/medication_submodule.json");
    modules.put("submodules/encounter_submodule", new Module.ModuleSupplier(subModule1));
    modules.put("submodules/medication_submodule", new Module.ModuleSupplier(subModule2));

    try {
      Module module = TestHelper.getFixture("recursively_calls_submodules.json");
      while (!module.process(person, time)) {
        time += Utilities.convertTime("years", 1);
      }

      // main module has 5 states, with the callsubmodule counted 2x
      // encounter_submodule has 6 states, with the callsubmodule counted 2x
      // medication_submodule has 5 states
      // total = 18
      System.out.println(person.history);
      assertEquals(18, person.history.size());

      assertEquals("Initial", person.history.get(17).name);
      assertEquals("Recursive Calls Submodules Module", person.history.get(17).module.name);

      assertEquals("Example_Condition", person.history.get(16).name);
      assertEquals("Recursive Calls Submodules Module", person.history.get(16).module.name);
      long previousStateExited = person.history.get(17).exited;
      long currentStateEntered = person.history.get(16).entered;
      assertEquals(previousStateExited, currentStateEntered);

      assertEquals("Call_Encounter_Submodule", person.history.get(15).name);
      assertEquals("Recursive Calls Submodules Module", person.history.get(15).module.name);
      previousStateExited = person.history.get(16).exited;
      currentStateEntered = person.history.get(15).entered;
      assertEquals(previousStateExited, currentStateEntered);

      assertEquals("Initial", person.history.get(14).name);
      assertEquals("Encounter Submodule Module", person.history.get(14).module.name);
      // the state being called by the submodule won't necessarily have this property
      // because submodule.exited gets rewritten to whenever the terminal of the submodule exits
      // ex. main.CallSubmodule: entered 1/1/2020, exited 12/31/2020
      //     sub.Initial: entered 1/1/2020 exited 1/1/2020
      //     sub.Delay: entered 1/1/2020 exited 12/31/2020
      //     sub.Terminal: entered 12/31/2020 exited 12/31/2020
      // previousStateExited = person.history.get(15).exited;
      // currentStateEntered = person.history.get(14).entered;
      // assertEquals(previousStateExited, currentStateEntered);

      assertEquals("Delay", person.history.get(13).name);
      assertEquals("Encounter Submodule Module", person.history.get(13).module.name);
      previousStateExited = person.history.get(14).exited;
      currentStateEntered = person.history.get(13).entered;
      assertEquals(previousStateExited, currentStateEntered);

      assertEquals("Encounter_In_Submodule", person.history.get(12).name);
      assertEquals("Encounter Submodule Module", person.history.get(12).module.name);
      previousStateExited = person.history.get(13).exited;
      currentStateEntered = person.history.get(12).entered;
      assertEquals(previousStateExited, currentStateEntered);

      assertEquals("Call_MedicationOrder_Submodule", person.history.get(11).name);
      assertEquals("Encounter Submodule Module", person.history.get(11).module.name);
      previousStateExited = person.history.get(12).exited;
      currentStateEntered = person.history.get(11).entered;
      assertEquals(previousStateExited, currentStateEntered);


      assertEquals("Initial", person.history.get(10).name);
      assertEquals("Medication Submodule Module", person.history.get(10).module.name);
      // previousStateExited = person.history.get(11).exited;
      // currentStateEntered = person.history.get(10).entered;
      // assertEquals(previousStateExited, currentStateEntered);
      // see notes above for why this property doesn't hold

      assertEquals("Examplitis_Medication", person.history.get(9).name);
      assertEquals("Medication Submodule Module", person.history.get(9).module.name);
      previousStateExited = person.history.get(10).exited;
      currentStateEntered = person.history.get(9).entered;
      assertEquals(previousStateExited, currentStateEntered);

      assertEquals("Delay_Yet_Again", person.history.get(8).name);
      assertEquals("Medication Submodule Module", person.history.get(8).module.name);
      previousStateExited = person.history.get(9).exited;
      currentStateEntered = person.history.get(8).entered;
      assertEquals(previousStateExited, currentStateEntered);

      assertEquals("End_Medication", person.history.get(7).name);
      assertEquals("Medication Submodule Module", person.history.get(7).module.name);
      previousStateExited = person.history.get(8).exited;
      currentStateEntered = person.history.get(7).entered;
      assertEquals(previousStateExited, currentStateEntered);

      assertEquals("Med_Terminal", person.history.get(6).name);
      assertEquals("Medication Submodule Module", person.history.get(6).module.name);
      previousStateExited = person.history.get(7).exited;
      currentStateEntered = person.history.get(6).entered;
      assertEquals(previousStateExited, currentStateEntered);


      assertEquals("Call_MedicationOrder_Submodule", person.history.get(5).name);
      assertEquals("Encounter Submodule Module", person.history.get(5).module.name);
      // previousStateExited = person.history.get(6).exited;
      // currentStateEntered = person.history.get(5).entered;
      // assertEquals(previousStateExited, currentStateEntered);
      // note that this is the same state object at position 11 and 5
      // even though it was only called once it shows up twice
      // (before and after all of the submodule states)
      // but the entered & exited times don't line up cleanly

      assertEquals("Delay_Some_More", person.history.get(4).name);
      assertEquals("Encounter Submodule Module", person.history.get(4).module.name);
      previousStateExited = person.history.get(5).exited;
      currentStateEntered = person.history.get(4).entered;
      assertEquals(previousStateExited, currentStateEntered);

      assertEquals("Encounter_Terminal", person.history.get(3).name);
      assertEquals("Encounter Submodule Module", person.history.get(3).module.name);
      previousStateExited = person.history.get(4).exited;
      currentStateEntered = person.history.get(3).entered;
      assertEquals(previousStateExited, currentStateEntered);


      assertEquals("Call_Encounter_Submodule", person.history.get(2).name);
      assertEquals("Recursive Calls Submodules Module", person.history.get(2).module.name);
      // previousStateExited = person.history.get(3).exited;
      // currentStateEntered = person.history.get(2).entered;
      // assertEquals(previousStateExited, currentStateEntered);
      // see note above, this is the same as position 15

      assertEquals("End_Condition", person.history.get(1).name);
      assertEquals("Recursive Calls Submodules Module", person.history.get(1).module.name);
      previousStateExited = person.history.get(2).exited;
      currentStateEntered = person.history.get(1).entered;
      assertEquals(previousStateExited, currentStateEntered);

      assertEquals("Terminal", person.history.get(0).name);
      assertEquals("Recursive Calls Submodules Module", person.history.get(0).module.name);
      previousStateExited = person.history.get(1).exited;
      currentStateEntered = person.history.get(0).entered;
      assertEquals(previousStateExited, currentStateEntered);

    } finally {
      // always clean these up, to ensure they don't get seen by any other tests
      modules.remove("submodules/encounter_submodule");
      modules.remove("submodules/medication_submodule");
    }
  }

  @Test
  public void testSubmoduleDiagnosesAndEndingEncounters() throws Exception {
    Map<String, Module.ModuleSupplier> modules =
        Whitebox.<Map<String, Module.ModuleSupplier>>getInternalState(Module.class, "modules");
    // hack to load these test modules so they can be called by the CallSubmodule state
    Module subModule = TestHelper.getFixture("submodules/admission.json");
    modules.put("submodules/admission", new Module.ModuleSupplier(subModule));

    try {
      Module module = TestHelper.getFixture("encounter_with_submodule.json");
      while (!module.process(person, time)) {
        time += Utilities.convertTime("years", 1);
      }

      assertEquals(12, person.history.size());
      assertEquals(2, person.record.encounters.size());
      assertEquals(1, person.record.encounters.get(0).conditions.size());
      assertEquals(EncounterType.AMBULATORY.toString().toLowerCase(),
          person.record.encounters.get(0).type);
      assertEquals(EncounterType.INPATIENT.toString().toLowerCase(),
          person.record.encounters.get(1).type);
      // Fake code for condition in the submodule "admission"
      assertTrue(person.record.conditionActive("5678"));
    } finally {
      // always clean these up, to ensure they don't get seen by any other tests
      modules.remove("submodules/admission");
    }
  }

  @Test
  public void testDiagnosticReport() throws Exception {
    // Birth makes the vital signs come alive :-)
    LifecycleModule.birth(person, (long)person.attributes.get(Person.BIRTHDATE));

    Module module = TestHelper.getFixture("observation_groups.json");

    State condition = module.getState("Record_MetabolicPanel");
    assertTrue(condition.process(person, time));

    // for a DiagnosticReport, we expect the report as well as the individual observations
    // to be added to the record
    Encounter e = person.record.encounters.get(0);

    assertEquals(1, e.reports.size());
    HealthRecord.Report report = e.reports.get(0);
    assertEquals(8, report.observations.size());
    assertEquals(8, e.observations.size());

    String[] codes =
        {"2339-0", "6299-2", "38483-4", "49765-1", "2947-0", "6298-4", "2069-3", "20565-8"};
    // Glucose, Urea Nitrogen, Creatinine, Calcium, Sodium, Potassium, Chloride, Carbon Dioxide

    for (int i = 0; i < 8; i++) {
      HealthRecord.Observation o = e.observations.get(i);

      assertEquals(codes[i], o.codes.get(0).code);
      assertEquals(report, o.report);
    }
  }

  @Test
  public void testMultiObservation() throws Exception {
    // Birth makes the blood pump :-)
    LifecycleModule.birth(person, (long)person.attributes.get(Person.BIRTHDATE));

    Module module = TestHelper.getFixture("observation_groups.json");

    State condition = module.getState("Record_BP");
    assertTrue(condition.process(person, time));

    // for a MultiObservation, we expect only the MultiObs to be added to the record,
    // not the child observations, which get added as components of the parent observation
    Encounter e = person.record.encounters.get(0);
    assertEquals(1, e.observations.size());

    HealthRecord.Observation o = e.observations.get(0);
    assertEquals("55284-4", o.codes.get(0).code);
    assertEquals(2, o.observations.size());
    assertEquals("8462-4", o.observations.get(0).codes.get(0).code); // diastolic
    assertEquals("8480-6", o.observations.get(1).codes.get(0).code); // systolic
  }

  @Test
  public void testPhysiology() throws Exception {

    // BMI is an input parameter so we need to set it
    person.setVitalSign(VitalSign.BMI, 32.98);

    // Pulmonary resistance and BMI multiplier are also input parameters
    person.attributes.put("Pulmonary Resistance", 0.1552);
    person.attributes.put("BMI Multiplier", 0.055);

    Module module = TestHelper.getFixture("smith_physiology.json");

    State simulateCvs = module.getState("Simulate_CVS");
    assertTrue(simulateCvs.process(person, time));

    // The "Final Aortal Volume" attribute should have been set
    assertTrue(person.attributes.containsKey("Final Aortal Volume"));

    // The "Arterial Pressure Values" attribute should have been set to a list
    assertTrue(person.attributes.get("Arterial Pressure Values") instanceof TimeSeriesData);

    // LVEF should be diminished and BP should be elevated
    assertTrue("LVEF < 60%", (double) person.attributes.get("LVEF") < 60.0);
    assertTrue("LVEF > 50%", (double) person.attributes.get("LVEF") > 50.0);
    assertTrue("SYS BP < 150 mmhg",
        (double) person.attributes.get("SBP") < 150.0);
    assertTrue("SYS BP > 130 mmhg",
        (double) person.attributes.get("SBP") > 130.0);
    assertTrue("DIA BP < 100 mmhg",
        (double) person.attributes.get("DBP") < 100.0);
    assertTrue("DIA BP > 80 mmhg",
        (double) person.attributes.get("DBP") > 80.0);

    // test that the state can be effectively cloned
    State cvsClone = simulateCvs.clone();

    assertNotEquals(cvsClone, simulateCvs);
    assertTrue(cvsClone.process(person, time));

  }

  @Test
  public void testPhysiologyDisabled() throws Exception {

    // Ensure state is disabled
    State.ENABLE_PHYSIOLOGY_STATE = false;

    Module module = TestHelper.getFixture("smith_physiology.json");

    // Run the whole module against the Person
    try {
      module.process(person, 0L);
      fail("Expected a RuntimeException to be thrown");
    } catch (RuntimeException ex) {
      // The module doesn't set "Arterial Pressure Values" when Physiology states
      // are disabled so we should get an exception
      assertEquals("Invalid Person attribute \"Arterial Pressure Values\" "
          + "provided for chart series: null. Attribute value must be a "
          + "TimeSeriesData or List<Double> Object.", ex.getMessage());
    }

    // Values should have been set directly instead of through the simulation
    assertEquals(55.5, (double) person.attributes.get("LVEF"), 0.0001);
    assertEquals(140.5, (double) person.attributes.get("SBP"), 0.0001);
    assertEquals(90.5, (double) person.attributes.get("DBP"), 0.0001);

    // Re-enable physiology states
    State.ENABLE_PHYSIOLOGY_STATE = true;
  }

  @Test
  public void testExpressionUse() throws Exception {

    // Birth makes the vital signs come alive :-)
    LifecycleModule.birth(person, (long)person.attributes.get(Person.BIRTHDATE));

    Module module = TestHelper.getFixture("expression_use.json");

    State attrExpression = module.getState("Set_Attr");
    assertTrue(attrExpression.process(person, time));

    State vitalExpression = module.getState("Set_Vital");
    assertTrue(vitalExpression.process(person, time));

    State observeExpression = module.getState("Observe");
    assertTrue(observeExpression.process(person, time));

    // Verify that the Person now has an LVEF value of 60
    assertEquals(person.getVitalSign(VitalSign.LVEF, time), 60.0, 0.00001);

  }

  @Test
  public void testDevice() throws Exception {
    Module module = TestHelper.getFixture("artificial_heart_device.json");

    State encounterState = module.getState("Encounter");
    assertTrue(encounterState.process(person, time));

    State deviceState = module.getState("Artificial_Heart");
    assertTrue(deviceState.process(person, time));

    Encounter encounter = person.getCurrentEncounter(module);
    List<HealthRecord.Device> devices = encounter.devices;
    assertNotNull(devices);
    assertEquals(1, devices.size());

    HealthRecord.Device device = devices.get(0);
    assertEquals("13459008", device.type);
    assertEquals("SynCardia", device.manufacturer);
    assertEquals("Total Artificial Heart", device.model);
    assertEquals(0L, device.stop);

    HealthRecord.Device attribute = (HealthRecord.Device)person.attributes.get("artificial_heart");
    assertNotNull(attribute);
    assertTrue(attribute == device); // we want reference equality, it should be the same object
  }

  @Test
  public void testDeviceEndByAttribute() throws Exception {
    Module module = TestHelper.getFixture("artificial_heart_device.json");

    State encounterState = module.getState("Encounter");
    assertTrue(encounterState.process(person, time));

    State deviceState = module.getState("Artificial_Heart");
    assertTrue(deviceState.process(person, time));

    State deviceEndState = module.getState("Remove_Device_By_Attribute");
    assertTrue(deviceEndState.process(person, time));

    Encounter encounter = person.getCurrentEncounter(module);
    List<HealthRecord.Device> devices = encounter.devices;
    HealthRecord.Device device = devices.get(0);
    assertEquals(time, device.stop);
  }

  @Test
  public void testDeviceEndByCode() throws Exception {
    Module module = TestHelper.getFixture("artificial_heart_device.json");

    State encounterState = module.getState("Encounter");
    assertTrue(encounterState.process(person, time));

    State deviceState = module.getState("Artificial_Heart");
    assertTrue(deviceState.process(person, time));

    State deviceEndState = module.getState("Remove_Device_By_Code");
    assertTrue(deviceEndState.process(person, time));

    Encounter encounter = person.getCurrentEncounter(module);
    List<HealthRecord.Device> devices = encounter.devices;
    HealthRecord.Device device = devices.get(0);
    assertEquals(time, device.stop);
  }


  @Test
  public void testDeviceEndByState() throws Exception {
    Module module = TestHelper.getFixture("artificial_heart_device.json");

    State encounterState = module.getState("Encounter");
    assertTrue(encounterState.process(person, time));

    State deviceState = module.getState("Artificial_Heart");
    assertTrue(deviceState.process(person, time));

    State deviceEndState = module.getState("Remove_Device_By_State");
    assertTrue(deviceEndState.process(person, time));

    Encounter encounter = person.getCurrentEncounter(module);
    List<HealthRecord.Device> devices = encounter.devices;
    HealthRecord.Device device = devices.get(0);
    assertEquals(time, device.stop);
  }

  @Test
  public void testSupplyList() throws Exception {
    Module module = TestHelper.getFixture("artificial_heart_device.json");

    State encounterState = module.getState("Encounter");
    assertTrue(encounterState.process(person, time));

    State supplyListState = module.getState("Necessary_Supplies");
    assertTrue(supplyListState.process(person, time));

    Encounter encounter = person.getCurrentEncounter(module);
    List<HealthRecord.Supply> supplies = encounter.supplies;
    assertNotNull(supplies);
    assertEquals(4, supplies.size());

    String[] expectedCodes = { "52291003", "468159004", "39802000", "788177008" };
    String[] expectedDisplays = { "Glove, device (physical object)",
        "Cotton ball (physical object)", "Tongue blade, device (physical object)",
        "Examination gown, single-use (physical object)" };
    int[] expectedQuantities = { 10_000, 3_000, 98765, 1 };

    for (int i = 0; i < 4; i++) {
      HealthRecord.Supply supply = supplies.get(i);
      Code code = supply.codes.get(0);
      assertEquals(expectedCodes[i], code.code);
      assertEquals(expectedDisplays[i], code.display);
      assertEquals(expectedQuantities[i], supply.quantity);
    }
  }

  @Test
<<<<<<< HEAD
  public void testVaccine() throws Exception {
    Module module = TestHelper.getFixture("vaccine.json");

    State encounterState = module.getState("Encounter");
    assertTrue(encounterState.process(person, time));

    State supplyListState = module.getState("Vaccine");
    assertTrue(supplyListState.process(person, time));

    Encounter encounter = person.getCurrentEncounter(module);
    List<HealthRecord.Immunization> vaccines = encounter.immunizations;
    assertNotNull(vaccines);
    assertEquals(1, vaccines.size());

    String[] expectedCodes = { "123" };
    String[] expectedDisplays = { "CVX Vaccine Code" };

    for (int i = 0; i < vaccines.size(); i++) {
      HealthRecord.Immunization vaccine = vaccines.get(i);
      Code code = vaccine.codes.get(0);
      assertEquals(expectedCodes[i], code.code);
      assertEquals(expectedDisplays[i], code.display);
    }
=======
  public void testEncounterSpecialty() throws Exception {
    Provider mock = Mockito.mock(Provider.class, withSettings().serializable());
    Mockito.when(mock.getResourceID()).thenReturn("Special-UUID");
    person.preferredProviders.forceRelationship(EncounterType.AMBULATORY,
        ClinicianSpecialty.CARDIOLOGY, mock);
    Module module = TestHelper.getFixture("ahd_with_cardiology.json");

    State encounterState = module.getState("Encounter");
    assertTrue(encounterState.process(person, time));
    Encounter encounter = person.getCurrentEncounter(module);
    assertEquals("Special-UUID", encounter.provider.getResourceID());
>>>>>>> a03a6fcf
  }
}<|MERGE_RESOLUTION|>--- conflicted
+++ resolved
@@ -2322,7 +2322,20 @@
   }
 
   @Test
-<<<<<<< HEAD
+  public void testEncounterSpecialty() throws Exception {
+    Provider mock = Mockito.mock(Provider.class, withSettings().serializable());
+    Mockito.when(mock.getResourceID()).thenReturn("Special-UUID");
+    person.preferredProviders.forceRelationship(EncounterType.AMBULATORY,
+        ClinicianSpecialty.CARDIOLOGY, mock);
+    Module module = TestHelper.getFixture("ahd_with_cardiology.json");
+
+    State encounterState = module.getState("Encounter");
+    assertTrue(encounterState.process(person, time));
+    Encounter encounter = person.getCurrentEncounter(module);
+    assertEquals("Special-UUID", encounter.provider.getResourceID());
+  }
+
+  @Test
   public void testVaccine() throws Exception {
     Module module = TestHelper.getFixture("vaccine.json");
 
@@ -2346,18 +2359,5 @@
       assertEquals(expectedCodes[i], code.code);
       assertEquals(expectedDisplays[i], code.display);
     }
-=======
-  public void testEncounterSpecialty() throws Exception {
-    Provider mock = Mockito.mock(Provider.class, withSettings().serializable());
-    Mockito.when(mock.getResourceID()).thenReturn("Special-UUID");
-    person.preferredProviders.forceRelationship(EncounterType.AMBULATORY,
-        ClinicianSpecialty.CARDIOLOGY, mock);
-    Module module = TestHelper.getFixture("ahd_with_cardiology.json");
-
-    State encounterState = module.getState("Encounter");
-    assertTrue(encounterState.process(person, time));
-    Encounter encounter = person.getCurrentEncounter(module);
-    assertEquals("Special-UUID", encounter.provider.getResourceID());
->>>>>>> a03a6fcf
   }
 }