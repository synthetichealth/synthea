--- conflicted
+++ resolved
@@ -229,7 +229,6 @@
 # Use physiology simulations to generate some VitalSigns
 physiology.generators.enabled = false
 
-<<<<<<< HEAD
 # Allow physiology module states to be executed
 # If false, all Physiology state objects will immediately redirect to the state defined in
 # the alt_direct_transition field
@@ -238,8 +237,6 @@
 # set to true to introduce errors in height, weight and BMI observations for people
 # under 20 years old
 growtherrors = false
-=======
 # set to true to introduce errors in height, weight and BMI observations for people
 # under 20 years old
 growtherrors = true
->>>>>>> 7d283ffb
