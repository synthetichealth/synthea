--- conflicted
+++ resolved
@@ -22,12 +22,7 @@
 exporter.fhir.transaction_bundle = true
 # using bulk_data=true will ignore exporter.pretty_print
 exporter.fhir.bulk_data = false
-<<<<<<< HEAD
-# hostname embedded into the generated parameters file. Defaults to http://localhost:8080/
-#exporter.fhir.bulk_data.parameter_hostname = http://example.org/
-=======
-exporter.fhir.personal_data = true
->>>>>>> abbb4250
+exporter.fhir.phr_format = true
 # included_ and excluded_resources list out the resource types to include/exclude in the csv exporters.
 # only one of these may be set at a time, if both are set then both will be ignored.
 # if neither is set, then all resource types will be included.
