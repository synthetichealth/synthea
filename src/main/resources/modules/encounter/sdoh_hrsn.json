{
  "name": "SDoH HRSN",
  "remarks": [
    "Social Determinants of Health (SDoH) Health Related Social Needs (HRSN) screening."
  ],
  "states": {
    "Initial": {
      "type": "Initial",
      "direct_transition": "Assessment",
      "name": "Initial"
    },
    "Terminal": {
      "type": "Terminal",
      "name": "Terminal"
    },
    "Assessment": {
      "type": "Procedure",
      "codes": [
        {
          "system": "SNOMED-CT",
          "code": 710824005,
          "display": "Assessment of health and social care needs (procedure)",
          "value_set": ""
        }
      ],
      "distribution": {
        "kind": "UNIFORM",
        "parameters": {
          "high": 60,
          "low": 30
        }
      },
      "unit": "minutes",
      "direct_transition": "Q1",
      "name": "Assessment"
    },
    "PRAPARE": {
      "type": "MultiObservation",
      "category": "survey",
      "number_of_observations": 0,
      "codes": [
        {
          "system": "LOINC",
          "code": "93025-5",
          "display": "Protocol for Responding to and Assessing Patients' Assets, Risks, and Experiences [PRAPARE]",
          "value_set": ""
        }
      ],
      "direct_transition": "Terminal",
      "observations": [
        {
          "category": "survey",
          "unit": "",
          "codes": [
            {
              "system": "LOINC",
              "code": "56051-6",
              "display": "Do you consider yourself Hispanic/Latino?"
            }
          ],
          "attribute": "prapare_a1"
        },
        {
          "category": "survey",
          "unit": "",
          "codes": [
            {
              "system": "LOINC",
              "code": "32624-9",
              "display": "Race"
            }
          ],
          "attribute": "prapare_a2"
        },
        {
          "category": "survey",
          "unit": "",
          "codes": [
            {
              "system": "LOINC",
              "code": "93035-4",
              "display": "At any point in the past 2 years, has season or migrant farm work been your or your family's main source of income?"
            }
          ],
          "attribute": "prapare_a3"
        },
        {
          "category": "survey",
          "unit": "",
          "codes": [
            {
              "system": "LOINC",
              "code": "93034-7",
              "display": "Have you been discharged from the armed forces of the United States?"
            }
          ],
          "attribute": "prapare_a4"
        },
        {
          "category": "survey",
          "unit": "",
          "codes": [
            {
              "system": "LOINC",
              "code": "54899-0",
              "display": "Preferred language"
            }
          ],
          "attribute": "prapare_a5"
        },
        {
          "category": "survey",
          "unit": "{#}",
          "codes": [
            {
              "system": "LOINC",
              "code": "63512-8",
              "display": "How many people are living or staying at this address?"
            }
          ],
          "attribute": "household_size"
        },
        {
          "category": "survey",
          "unit": "",
          "codes": [
            {
              "system": "LOINC",
              "code": "71802-3",
              "display": "Housing status"
            }
          ],
          "attribute": "prapare_a7"
        },
        {
          "category": "survey",
          "unit": "",
          "codes": [
            {
              "system": "LOINC",
              "code": "93033-9",
              "display": "Are you worried about losing your housing?"
            }
          ],
          "attribute": "prapare_a8"
        },
        {
          "category": "laboratory",
          "unit": "",
          "codes": [
            {
              "system": "LOINC",
              "code": "56799-0",
              "display": "Address"
            }
          ],
          "attribute": "address"
        },
        {
          "category": "survey",
          "unit": "",
          "codes": [
            {
              "system": "LOINC",
              "code": "82589-3",
              "display": "Highest level of education"
            }
          ],
          "attribute": "prapare_a10"
        },
        {
          "category": "survey",
          "unit": "",
          "codes": [
            {
              "system": "LOINC",
              "code": "67875-5",
              "display": "Employment status - current"
            }
          ],
          "attribute": "prapare_a11"
        },
        {
          "category": "survey",
          "unit": "",
          "codes": [
            {
              "system": "LOINC",
              "code": "76437-3",
              "display": "Primary insurance"
            }
          ],
          "attribute": "prapare_a12"
        },
        {
          "category": "survey",
          "unit": "/a",
          "codes": [
            {
              "system": "LOINC",
              "code": "63586-2",
              "display": "What was your best estimate of the total income of all family members from all sources, before taxes, in last year?"
            }
          ],
          "attribute": "income"
        },
        {
          "category": "survey",
          "unit": "",
          "codes": [
            {
              "system": "LOINC",
              "code": "93031-3",
              "display": "In the past year, have you or any family members you live with been unable to get any of the following when it was really needed?"
            }
          ],
          "attribute": "prapare_a14"
        },
        {
          "category": "survey",
          "unit": "",
          "codes": [
            {
              "system": "LOINC",
              "code": "93030-5",
              "display": "Has lack of transportation kept you from medical appointments, meetings, work, or from getting things needed for daily living"
            }
          ],
          "attribute": "prapare_a15"
        },
        {
          "category": "survey",
          "unit": "",
          "codes": [
            {
              "system": "LOINC",
              "code": "93029-7",
              "display": "How often do you see or talk to people that you care about and feel close to (For example: talking to friends on the phone, visiting friends or family, going to church or club meetings)?"
            }
          ],
          "attribute": "prapare_a16"
        },
        {
          "category": "survey",
          "unit": "",
          "codes": [
            {
              "system": "LOINC",
              "code": "93038-8",
              "display": "Stress level"
            }
          ],
          "attribute": "prapare_a17"
        },
        {
          "category": "survey",
          "unit": "",
          "codes": [
            {
              "system": "LOINC",
              "code": "93028-9",
              "display": "In the past year, have you spent more than 2 nights in a row in a jail, prison, detention center, or juvenile correctional facility?"
            }
          ],
          "attribute": "prapare_a18"
        },
        {
          "category": "survey",
          "unit": "",
          "codes": [
            {
              "system": "LOINC",
              "code": "93027-1",
              "display": "Are you a refugee?"
            }
          ],
          "attribute": "prapare_a19"
        },
        {
          "category": "survey",
          "unit": "",
          "codes": [
            {
              "system": "LOINC",
              "code": "93026-3",
              "display": "Do you feel physically and emotionally safe where you currently live?"
            }
          ],
          "attribute": "prapare_a20"
        },
        {
          "category": "survey",
          "unit": "",
          "codes": [
            {
              "system": "LOINC",
              "code": "76501-6",
              "display": "Within the last year, have you been afraid of your partner or ex-partner?"
            }
          ],
          "attribute": "prapare_a21"
        }
      ],
      "name": "PRAPARE"
    },
    "Q1": {
      "type": "Simple",
      "complex_transition": [
        {
          "condition": {
            "condition_type": "Race",
            "race": "Hispanic"
          },
          "distributions": [],
          "transition": "A1_Yes"
        },
        {
          "distributions": [
            {
              "transition": "A1_No",
              "distribution": 0.995
            },
            {
              "transition": "A1_NotAnswer",
              "distribution": 0.005
            }
          ]
        }
      ],
      "name": "Q1"
    },
    "A1_Yes": {
      "type": "SetAttribute",
      "attribute": "prapare_a1",
      "direct_transition": "Q2",
      "value_code": {
        "system": "LOINC",
        "code": "LA33-6",
        "display": "Yes"
      },
      "name": "A1_Yes"
    },
    "A1_No": {
      "type": "SetAttribute",
      "attribute": "prapare_a1",
      "value_code": {
        "system": "LOINC",
        "code": "LA32-8",
        "display": "No"
      },
      "direct_transition": "Q2",
      "name": "A1_No"
    },
    "A1_NotAnswer": {
      "type": "SetAttribute",
      "attribute": "prapare_a1",
      "value_code": {
        "system": "LOINC",
        "code": "LA30122-8",
        "display": "I choose not to answer this question"
      },
      "direct_transition": "Q2",
      "name": "A1_NotAnswer"
    },
    "Q2": {
      "type": "Simple",
      "distributed_transition": [
        {
          "transition": "A2_NotAnswer",
          "distribution": 0.005
        },
        {
          "transition": "Q2A",
          "distribution": 0.995
        }
      ],
      "name": "Q2"
    },
    "Q3": {
      "type": "Simple",
      "conditional_transition": [
        {
          "transition": "Q3Y",
          "condition": {
            "condition_type": "Attribute",
            "attribute": "income",
            "operator": "<=",
            "value": 25000
          }
        },
        {
          "transition": "Q3N"
        }
      ],
      "name": "Q3"
    },
    "A2_Asian": {
      "type": "SetAttribute",
      "attribute": "prapare_a2",
      "value_code": {
        "system": "LOINC",
        "code": "LA6156-9",
        "display": "Asian"
      },
      "direct_transition": "Q3",
      "name": "A2_Asian"
    },
    "A2_Hawaiian": {
      "type": "SetAttribute",
      "attribute": "prapare_a2",
      "value_code": {
        "system": "LOINC",
        "code": "LA14045-1",
        "display": "Native Hawaiian"
      },
      "direct_transition": "Q3",
      "name": "A2_Hawaiian"
    },
    "A2_PacificIslander": {
      "type": "SetAttribute",
      "attribute": "prapare_a2",
      "value_code": {
        "system": "LOINC",
        "code": "LA30187-1",
        "display": "Pacific Islander"
      },
      "direct_transition": "Q3",
      "name": "A2_PacificIslander"
    },
    "A2_Black": {
      "type": "SetAttribute",
      "attribute": "prapare_a2",
      "value_code": {
        "system": "LOINC",
        "code": "LA14042-8",
        "display": "Black/African American"
      },
      "direct_transition": "Q3",
      "name": "A2_Black"
    },
    "A2_White": {
      "type": "SetAttribute",
      "attribute": "prapare_a2",
      "value_code": {
        "system": "LOINC",
        "code": "LA4457-3",
        "display": "White"
      },
      "direct_transition": "Q3",
      "name": "A2_White"
    },
    "A2_NativeAmerican": {
      "type": "SetAttribute",
      "attribute": "prapare_a2",
      "value_code": {
        "system": "LOINC",
        "code": "LA4-4",
        "display": "American Indian/Alaskan Native"
      },
      "direct_transition": "Q3",
      "name": "A2_NativeAmerican"
    },
    "A2_Other": {
      "type": "SetAttribute",
      "attribute": "prapare_a2",
      "value_code": {
        "system": "LOINC",
        "code": "LA46-8",
        "display": "Other"
      },
      "direct_transition": "Q3",
      "name": "A2_Other"
    },
    "A2_NotAnswer": {
      "type": "SetAttribute",
      "attribute": "prapare_a2",
      "value_code": {
        "system": "LOINC",
        "code": "LA30122-8",
        "display": "I choose not to answer this question"
      },
      "direct_transition": "Q3",
      "name": "A2_NotAnswer"
    },
    "Q2A": {
      "type": "Simple",
      "conditional_transition": [
        {
          "transition": "A2_Asian",
          "condition": {
            "condition_type": "Race",
            "race": "Asian"
          }
        },
        {
          "transition": "A2_Black",
          "condition": {
            "condition_type": "Race",
            "race": "Black"
          }
        },
        {
          "transition": "A2_White",
          "condition": {
            "condition_type": "Race",
            "race": "White"
          }
        },
        {
          "transition": "A2_Hawaiian",
          "condition": {
            "condition_type": "And",
            "conditions": [
              {
                "condition_type": "Attribute",
                "attribute": "state",
                "operator": "==",
                "value": "Hawaii"
              },
              {
                "condition_type": "Race",
                "race": "Hawaiian"
              }
            ]
          }
        },
        {
          "transition": "A2_PacificIslander",
          "condition": {
            "condition_type": "Race",
            "race": "Hawaiian"
          }
        },
        {
          "transition": "A2_NativeAmerican",
          "condition": {
            "condition_type": "Race",
            "race": "Native"
          }
        },
        {
          "transition": "A2_Other"
        }
      ],
      "name": "Q2A"
    },
    "Q4": {
      "type": "Simple",
      "conditional_transition": [
        {
          "transition": "A4_Yes",
          "condition": {
            "condition_type": "Attribute",
            "attribute": "veteran",
            "operator": "is not nil"
          }
        },
        {
          "transition": "Q4N"
        }
      ],
      "name": "Q4"
    },
    "A3_Yes": {
      "type": "SetAttribute",
      "attribute": "prapare_a3",
      "value_code": {
        "system": "LOINC",
        "code": "LA33-6",
        "display": "Yes"
      },
      "distributed_transition": [
        {
          "transition": "Social Migrant",
          "distribution": 0.00174
        },
        {
          "transition": "Q4",
          "distribution": 0.9982599999999999
        }
      ],
      "name": "A3_Yes"
    },
    "A3_No": {
      "type": "SetAttribute",
      "attribute": "prapare_a3",
      "value_code": {
        "system": "LOINC",
        "code": "LA32-8",
        "display": "No"
      },
      "direct_transition": "End Migrant",
      "name": "A3_No"
    },
    "A3_NotAnswer": {
      "type": "SetAttribute",
      "attribute": "prapare_a3",
      "value_code": {
        "system": "LOINC",
        "code": "LA30122-8",
        "display": "I choose not to answer this question"
      },
      "direct_transition": "Q4",
      "name": "A3_NotAnswer"
    },
    "Q3N": {
      "type": "Simple",
      "distributed_transition": [
        {
          "transition": "A3_No",
          "distribution": 0.995
        },
        {
          "transition": "A3_NotAnswer",
          "distribution": 0.005
        }
      ],
      "name": "Q3N"
    },
    "Q3Y": {
      "type": "Simple",
      "complex_transition": [
        {
          "condition": {
            "condition_type": "Age",
            "operator": "<=",
            "quantity": 17,
            "unit": "years",
            "value": 0
          },
          "distributions": [
            {
              "transition": "A3_Yes",
              "distribution": 0.03
            },
            {
              "transition": "Q3N",
              "distribution": 0.97
            }
          ]
        },
        {
          "condition": {
            "condition_type": "Age",
            "operator": "<=",
            "quantity": 19,
            "unit": "years",
            "value": 0
          },
          "distributions": [
            {
              "transition": "A3_Yes",
              "distribution": 0.04
            },
            {
              "transition": "Q3N",
              "distribution": 0.96
            }
          ]
        },
        {
          "condition": {
            "condition_type": "Age",
            "operator": "<=",
            "quantity": 24,
            "unit": "years",
            "value": 0
          },
          "distributions": [
            {
              "transition": "A3_Yes",
              "distribution": 0.11
            },
            {
              "transition": "Q3N",
              "distribution": 0.89
            }
          ]
        },
        {
          "condition": {
            "condition_type": "Age",
            "operator": "<=",
            "quantity": 34,
            "unit": "years",
            "value": 0
          },
          "distributions": [
            {
              "transition": "A3_Yes",
              "distribution": 0.26
            },
            {
              "transition": "Q3N",
              "distribution": 0.74
            }
          ]
        },
        {
          "condition": {
            "condition_type": "Age",
            "operator": "<=",
            "quantity": 44,
            "unit": "years",
            "value": 0
          },
          "distributions": [
            {
              "transition": "A3_Yes",
              "distribution": 0.23
            },
            {
              "transition": "Q3N",
              "distribution": 0.77
            }
          ]
        },
        {
          "condition": {
            "condition_type": "Age",
            "operator": "<=",
            "quantity": 54,
            "unit": "years",
            "value": 0
          },
          "distributions": [
            {
              "transition": "A3_Yes",
              "distribution": 0.19
            },
            {
              "transition": "Q3N",
              "distribution": 0.81
            }
          ]
        },
        {
          "condition": {
            "condition_type": "Age",
            "operator": "<=",
            "quantity": 64,
            "unit": "years",
            "value": 0
          },
          "distributions": [
            {
              "transition": "A3_Yes",
              "distribution": 0.11
            },
            {
              "transition": "Q3N",
              "distribution": 0.89
            }
          ]
        },
        {
          "distributions": [
            {
              "transition": "A3_Yes",
              "distribution": 0.04
            },
            {
              "transition": "Q3N",
              "distribution": 0.96
            }
          ]
        }
      ],
      "name": "Q3Y"
    },
    "Social Migrant": {
      "type": "ConditionOnset",
      "codes": [
        {
          "system": "SNOMED-CT",
          "code": 160701002,
          "display": "Social migrant (finding)",
          "value_set": ""
        }
      ],
      "direct_transition": "Q4",
      "name": "Social Migrant"
    },
    "End Migrant": {
      "type": "ConditionEnd",
      "direct_transition": "Q4",
      "condition_onset": "Social Migrant",
      "name": "End Migrant"
    },
    "Q5": {
      "type": "Simple",
      "conditional_transition": [
        {
          "transition": "A5_NotAnswer",
          "condition": {
            "condition_type": "Attribute",
            "attribute": "first_language",
            "operator": "is nil"
          }
        },
        {
          "transition": "A5_English",
          "condition": {
            "condition_type": "Attribute",
            "attribute": "first_language",
            "operator": "==",
            "value": "english"
          }
        },
        {
          "transition": "A5_Other"
        }
      ],
      "name": "Q5"
    },
    "A4_Yes": {
      "type": "SetAttribute",
      "attribute": "prapare_a4",
      "value_code": {
        "system": "LOINC",
        "code": "LA33-6",
        "display": "Yes"
      },
      "direct_transition": "Veteran",
      "name": "A4_Yes"
    },
    "A4_No": {
      "type": "SetAttribute",
      "attribute": "prapare_a4",
      "value_code": {
        "system": "LOINC",
        "code": "LA32-8",
        "display": "No"
      },
      "direct_transition": "Q5",
      "name": "A4_No"
    },
    "A4_NotAnswer": {
      "type": "SetAttribute",
      "attribute": "prapare_a4",
      "value_code": {
        "system": "LOINC",
        "code": "LA30122-8",
        "display": "I choose not to answer this question"
      },
      "direct_transition": "Q5",
      "name": "A4_NotAnswer"
    },
    "Q4N": {
      "type": "Simple",
      "distributed_transition": [
        {
          "transition": "A4_NotAnswer",
          "distribution": 0.005
        },
        {
          "transition": "A4_No",
          "distribution": 0.995
        }
      ],
      "name": "Q4N"
    },
    "Veteran": {
      "type": "ConditionOnset",
      "codes": [
        {
          "system": "SNOMED-CT",
          "code": 224355006,
          "display": "Served in armed forces (finding)",
          "value_set": ""
        }
      ],
      "direct_transition": "Q5",
      "name": "Veteran"
    },
    "Q6": {
      "type": "Simple",
      "conditional_transition": [
        {
          "transition": "Household_Size",
          "condition": {
            "condition_type": "Attribute",
            "attribute": "household_size",
            "operator": "is nil"
          }
        },
        {
          "transition": "Q7"
        }
      ],
      "name": "Q6"
    },
    "A5_English": {
      "type": "SetAttribute",
      "attribute": "prapare_a5",
      "direct_transition": "Q6",
      "value_code": {
        "system": "LOINC",
        "code": "LA43-5",
        "display": "English"
      },
      "name": "A5_English"
    },
    "A5_Other": {
      "type": "SetAttribute",
      "attribute": "prapare_a5",
      "value_code": {
        "system": "LOINC",
        "code": "LA30188-9",
        "display": "Language other than English"
      },
      "direct_transition": "Q6",
      "name": "A5_Other"
    },
    "A5_NotAnswer": {
      "type": "SetAttribute",
      "attribute": "prapare_a5",
      "value_code": {
        "system": "LOINC",
        "code": "LA30122-8",
        "display": "I choose not to answer this question"
      },
      "direct_transition": "Q6",
      "name": "A5_NotAnswer"
    },
    "Q7": {
      "type": "Simple",
      "complex_transition": [
        {
          "condition": {
            "condition_type": "Attribute",
            "attribute": "homeless",
            "operator": "==",
            "value": true
          },
          "distributions": [],
          "transition": "A7_Homeless"
        },
        {
          "distributions": [
            {
              "transition": "A7_NotAnswer",
              "distribution": 0.005
            },
            {
              "transition": "A7_NotHomeless",
              "distribution": 0.995
            }
          ]
        }
      ],
      "name": "Q7"
    },
    "Household_Size": {
      "type": "SetAttribute",
      "attribute": "household_size",
      "direct_transition": "Q7",
      "distribution": {
        "kind": "UNIFORM",
        "round": true,
        "parameters": {
          "high": 8,
          "low": 1
        }
      },
      "name": "Household_Size"
    },
    "Q8": {
      "type": "Simple",
      "complex_transition": [
        {
          "condition": {
            "condition_type": "Attribute",
            "attribute": "severe_housing_cost_burden",
            "operator": "==",
            "value": true
          },
          "distributions": [],
          "transition": "A8_Yes"
        },
        {
          "distributions": [
            {
              "transition": "A8_NotAnswer",
              "distribution": 0.005
            },
            {
              "transition": "A8_No",
              "distribution": 0.995
            }
          ]
        }
      ],
      "name": "Q8"
    },
    "A7_Homeless": {
      "type": "SetAttribute",
      "attribute": "prapare_a7",
      "direct_transition": "Homeless",
      "value_code": {
        "system": "LOINC",
        "code": "LA30190-5",
<<<<<<< HEAD
        "display": "I do not have housing"
      },
      "name": "A7_Homeless"
=======
        "display": "I do not have housing (staying with others, in a hotel, in a shelter, living outside on the street, on a beach, in a car, or in a park)"
      }
>>>>>>> e624912a
    },
    "A7_NotHomeless": {
      "type": "SetAttribute",
      "attribute": "prapare_a7",
      "value_code": {
        "system": "LOINC",
        "code": "LA30189-7",
        "display": "I have housing"
      },
      "direct_transition": "Not Homeless",
      "name": "A7_NotHomeless"
    },
    "A7_NotAnswer": {
      "type": "SetAttribute",
      "attribute": "prapare_a7",
      "value_code": {
        "system": "LOINC",
        "code": "LA30122-8",
        "display": "I choose not to answer this question"
      },
      "direct_transition": "Q8",
      "name": "A7_NotAnswer"
    },
    "Homeless": {
      "type": "ConditionOnset",
      "codes": [
        {
          "system": "SNOMED-CT",
          "code": 32911000,
          "display": "Homeless (finding)",
          "value_set": ""
        }
      ],
      "direct_transition": "Q8",
      "name": "Homeless"
    },
    "Not Homeless": {
      "type": "ConditionEnd",
      "direct_transition": "Q8",
      "codes": [
        {
          "system": "SNOMED-CT",
          "code": 32911000,
          "display": "Homeless (finding)",
          "value_set": ""
        }
      ],
      "name": "Not Homeless"
    },
    "A8_Yes": {
      "type": "SetAttribute",
      "attribute": "prapare_a8",
      "value_code": {
        "system": "LOINC",
        "code": "LA33-6",
        "display": "Yes"
      },
      "direct_transition": "Housing Issue",
      "name": "A8_Yes"
    },
    "A8_No": {
      "type": "SetAttribute",
      "attribute": "prapare_a8",
      "value_code": {
        "system": "LOINC",
        "code": "LA32-8",
        "display": "No"
      },
      "direct_transition": "End Housing Issue",
      "name": "A8_No"
    },
    "A8_NotAnswer": {
      "type": "SetAttribute",
      "attribute": "prapare_a8",
      "value_code": {
        "system": "LOINC",
        "code": "LA30122-8",
        "display": "I choose not to answer this question"
      },
      "direct_transition": "Q10",
      "name": "A8_NotAnswer"
    },
    "Housing Issue": {
      "type": "ConditionOnset",
      "codes": [
        {
          "system": "SNOMED-CT",
          "code": 105531004,
          "display": "Housing unsatisfactory (finding)",
          "value_set": ""
        }
      ],
      "direct_transition": "Q10",
      "name": "Housing Issue"
    },
    "End Housing Issue": {
      "type": "ConditionEnd",
      "direct_transition": "Q10",
      "condition_onset": "Housing Issue",
      "name": "End Housing Issue"
    },
    "Q10": {
      "type": "Simple",
      "distributed_transition": [
        {
          "transition": "Q10A",
          "distribution": 0.995
        },
        {
          "transition": "A10_NotAnswer",
          "distribution": 0.005
        }
      ],
      "name": "Q10"
    },
    "Q11": {
      "type": "Simple",
      "conditional_transition": [
        {
          "transition": "A11A",
          "condition": {
            "condition_type": "Or",
            "conditions": [
              {
                "condition_type": "Attribute",
                "attribute": "income",
                "operator": "<=",
                "value": 5000
              },
              {
                "condition_type": "Attribute",
                "attribute": "unemployed",
                "operator": "==",
                "value": true
              }
            ]
          }
        },
        {
          "transition": "Q11B"
        }
      ],
      "name": "Q11"
    },
    "A10_NotAnswer": {
      "type": "SetAttribute",
      "attribute": "prapare_a10",
      "value_code": {
        "system": "LOINC",
        "code": "LA30122-8",
        "display": "I choose not to answer this question"
      },
      "direct_transition": "Q11",
      "name": "A10_NotAnswer"
    },
    "A10C": {
      "type": "SetAttribute",
      "attribute": "prapare_a10",
      "value_code": {
        "system": "LOINC",
        "code": "LA30193-9",
        "display": "More than high school"
      },
      "direct_transition": "Education_Onset_2",
      "name": "A10C"
    },
    "A10B": {
      "type": "SetAttribute",
      "attribute": "prapare_a10",
      "value_code": {
        "system": "LOINC",
        "code": "LA30192-1",
        "display": "High school diploma or GED"
      },
      "direct_transition": "Education_Onset",
      "name": "A10B"
    },
    "A10A": {
      "type": "SetAttribute",
      "attribute": "prapare_a10",
      "direct_transition": "Education Onset",
      "value_code": {
        "system": "LOINC",
        "code": "LA30191-3",
        "display": "Less than high school degree"
      },
      "name": "A10A"
    },
    "Q10A": {
      "type": "Simple",
      "conditional_transition": [
        {
          "transition": "A10A",
          "condition": {
            "condition_type": "Attribute",
            "attribute": "education",
            "operator": "==",
            "value": "less_than_hs"
          }
        },
        {
          "transition": "A10B",
          "condition": {
            "condition_type": "Attribute",
            "attribute": "education",
            "operator": "==",
            "value": "hs_degree"
          }
        },
        {
          "transition": "A10C"
        }
      ],
      "name": "Q10A"
    },
    "Education Onset": {
      "type": "ConditionOnset",
      "assign_to_attribute": "education_condition",
      "codes": [
        {
          "system": "SNOMED-CT",
          "code": 224295006,
          "display": "Only received primary school education (finding)",
          "value_set": ""
        }
      ],
      "direct_transition": "Q11",
      "name": "Education Onset"
    },
    "Education_Onset": {
      "type": "ConditionOnset",
      "assign_to_attribute": "education_condition",
      "codes": [
        {
          "system": "SNOMED-CT",
          "code": 5251000175109,
          "display": "Received certificate of high school equivalency (finding)",
          "value_set": ""
        }
      ],
      "direct_transition": "Q11",
      "name": "Education_Onset"
    },
    "Education_Onset_2": {
      "type": "ConditionOnset",
      "assign_to_attribute": "education_condition",
      "codes": [
        {
          "system": "SNOMED-CT",
          "code": 224299000,
          "display": "Received higher education (finding)",
          "value_set": ""
        }
      ],
      "direct_transition": "Q11",
      "name": "Education_Onset_2"
    },
    "Q12": {
      "type": "Simple",
      "conditional_transition": [
        {
          "transition": "A12_NotAnswer",
          "condition": {
            "condition_type": "Attribute",
            "attribute": "insurance_status",
            "operator": "is nil"
          }
        },
        {
          "transition": "A12_None",
          "condition": {
            "condition_type": "Attribute",
            "attribute": "insurance_status",
            "operator": "==",
            "value": "none"
          }
        },
        {
          "transition": "A12_Medicaid",
          "condition": {
            "condition_type": "Attribute",
            "attribute": "insurance_status",
            "operator": "==",
            "value": "medicaid"
          }
        },
        {
          "transition": "A12_Medicare",
          "condition": {
            "condition_type": "Attribute",
            "attribute": "insurance_status",
            "operator": "==",
            "value": "medicare"
          }
        },
        {
          "transition": "A12_Private",
          "condition": {
            "condition_type": "Attribute",
            "attribute": "insurance_status",
            "operator": "==",
            "value": "private"
          }
        },
        {
          "transition": "A12_NotAnswer"
        }
      ],
      "name": "Q12"
    },
    "A11A": {
      "type": "SetAttribute",
      "attribute": "prapare_a11",
      "value_code": {
        "system": "LOINC",
        "code": "LA17956-6",
        "display": "Unemployed"
      },
      "direct_transition": "Unemployed",
      "name": "A11A"
    },
    "Q11B": {
      "type": "Simple",
      "distributed_transition": [
        {
          "transition": "Some Employment",
          "distribution": 0.995
        },
        {
          "transition": "A11_NotAnswer",
          "distribution": 0.005
        }
      ],
      "name": "Q11B"
    },
    "Unemployed": {
      "type": "ConditionOnset",
      "assign_to_attribute": "employment_condition",
      "codes": [
        {
          "system": "SNOMED-CT",
          "code": 73438004,
          "display": "Unemployed (finding)",
          "value_set": ""
        }
      ],
      "direct_transition": "Q12",
      "name": "Unemployed"
    },
    "A11_NotAnswer": {
      "type": "SetAttribute",
      "attribute": "prapare_a11",
      "value_code": {
        "system": "LOINC",
        "code": "LA30122-8",
        "display": "I choose not to answer this question"
      },
      "direct_transition": "Q12",
      "name": "A11_NotAnswer"
    },
    "A11B": {
      "type": "SetAttribute",
      "attribute": "prapare_a11",
      "value_code": {
        "system": "LOINC",
        "code": "LA30136-8",
        "display": "Full-time work"
      },
      "direct_transition": "Employed Full Time",
      "name": "A11B"
    },
    "A11C": {
      "type": "SetAttribute",
      "attribute": "prapare_a11",
      "value_code": {
        "system": "LOINC",
        "code": "LA30138-4",
        "display": "Part-time or temporary work"
      },
      "direct_transition": "Employed Part Time",
      "name": "A11C"
    },
    "A11D": {
      "type": "SetAttribute",
      "attribute": "prapare_a11",
      "value_code": {
        "system": "LOINC",
        "code": "LA30137-6",
        "display": "Otherwise unemployed but not seeking work (ex: student, retired, disabled, unpaid primary care giver)"
      },
      "direct_transition": "Employed Not",
      "name": "A11D"
    },
    "Employed Full Time": {
      "type": "ConditionOnset",
      "assign_to_attribute": "employment_condition",
      "codes": [
        {
          "system": "SNOMED-CT",
          "code": 160903007,
          "display": "Full-time employment (finding)",
          "value_set": ""
        }
      ],
      "direct_transition": "Q12",
      "name": "Employed Full Time"
    },
    "Employed Part Time": {
      "type": "ConditionOnset",
      "assign_to_attribute": "employment_condition",
      "codes": [
        {
          "system": "SNOMED-CT",
          "code": 160904001,
          "display": "Part-time employment (finding)",
          "value_set": ""
        }
      ],
      "direct_transition": "Q12",
      "name": "Employed Part Time"
    },
    "Employed Not": {
      "type": "ConditionOnset",
      "assign_to_attribute": "employment_condition",
      "codes": [
        {
          "system": "SNOMED-CT",
          "code": 741062008,
          "display": "Not in labor force (finding)",
          "value_set": ""
        }
      ],
      "direct_transition": "Q12",
      "name": "Employed Not"
    },
    "A12_NotAnswer": {
      "type": "SetAttribute",
      "attribute": "prapare_a12",
      "value_code": {
        "system": "LOINC",
        "code": "LA30122-8",
        "display": "I choose not to answer this question"
      },
      "direct_transition": "Q14",
      "name": "A12_NotAnswer"
    },
    "A12_None": {
      "type": "SetAttribute",
      "attribute": "prapare_a12",
      "value_code": {
        "system": "LOINC",
        "code": "LA30194-7",
        "display": "None/uninsured"
      },
      "direct_transition": "Q14",
      "name": "A12_None"
    },
    "A12_Medicaid": {
      "type": "SetAttribute",
      "attribute": "prapare_a12",
      "value_code": {
        "system": "LOINC",
        "code": "LA17849-3",
        "display": "Medicaid"
      },
      "direct_transition": "Q14",
      "name": "A12_Medicaid"
    },
    "A12_Medicare": {
      "type": "SetAttribute",
      "attribute": "prapare_a12",
      "value_code": {
        "system": "LOINC",
        "code": "LA15652-3",
        "display": "Medicare"
      },
      "direct_transition": "Q14",
      "name": "A12_Medicare"
    },
    "A12_Private": {
      "type": "SetAttribute",
      "attribute": "prapare_a12",
      "value_code": {
        "system": "LOINC",
        "code": "LA6350-8",
        "display": "Private insurance"
      },
      "direct_transition": "Q14",
      "name": "A12_Private"
    },
    "Q14": {
      "type": "Simple",
      "conditional_transition": [
        {
          "transition": "A14_NotAnswer",
          "condition": {
            "condition_type": "And",
            "conditions": [
              {
                "condition_type": "Attribute",
                "attribute": "food_insecurity",
                "operator": "is nil"
              },
              {
                "condition_type": "Attribute",
                "attribute": "poverty_ratio",
                "operator": "is nil"
              }
            ]
          }
        },
        {
          "transition": "Q14A"
        }
      ],
      "name": "Q14"
    },
    "Q15": {
      "type": "Simple",
      "complex_transition": [
        {
          "condition": {
            "condition_type": "Or",
            "conditions": [
              {
                "condition_type": "Attribute",
                "attribute": "no_vehicle_access",
                "operator": "is nil"
              },
              {
                "condition_type": "Attribute",
                "attribute": "no_vehicle_access",
                "operator": "==",
                "value": false
              }
            ]
          },
          "distributions": [],
          "transition": "A15_No"
        },
        {
          "distributions": [
            {
              "transition": "A15_YesA",
              "distribution": 0.5
            },
            {
              "transition": "A15_YesB",
              "distribution": 0.5
            }
          ]
        }
      ],
      "name": "Q15"
    },
    "A14_NotAnswer": {
      "type": "SetAttribute",
      "attribute": "prapare_a14",
      "value_code": {
        "system": "LOINC",
        "code": "LA30122-8",
        "display": "I choose not to answer this question"
      },
      "direct_transition": "Q15",
      "name": "A14_NotAnswer"
    },
    "Q14A": {
      "type": "Simple",
      "distributed_transition": [
        {
          "transition": "A14_NotAnswer",
          "distribution": 0.01
        },
        {
          "transition": "Q14B",
          "distribution": 0.99
        }
      ],
      "name": "Q14A"
    },
    "Q14B": {
      "type": "Simple",
      "conditional_transition": [
        {
          "transition": "A14_Food",
          "condition": {
            "condition_type": "Attribute",
            "attribute": "food_insecurity",
            "operator": "==",
            "value": true
          }
        },
        {
          "transition": "Q14C"
        }
      ],
      "name": "Q14B"
    },
    "A14_Food": {
      "type": "SetAttribute",
      "attribute": "prapare_a14",
      "value_code": {
        "system": "LOINC",
        "code": "LA30125-1",
        "display": "Food"
      },
      "direct_transition": "Q15",
      "name": "A14_Food"
    },
    "A14_Clothing": {
      "type": "SetAttribute",
      "attribute": "prapare_a14",
      "value_code": {
        "system": "LOINC",
        "code": "LA30126-9",
        "display": "Clothing"
      },
      "direct_transition": "Q15",
      "name": "A14_Clothing"
    },
    "A14_Utilities": {
      "type": "SetAttribute",
      "attribute": "prapare_a14",
      "value_code": {
        "system": "LOINC",
        "code": "LA30124-4",
        "display": "Utilities"
      },
      "direct_transition": "Q15",
      "name": "A14_Utilities"
    },
    "A14_Childcare": {
      "type": "SetAttribute",
      "attribute": "prapare_a14",
      "value_code": {
        "system": "LOINC",
        "code": "LA30127-7",
        "display": "Child care"
      },
      "direct_transition": "Q15",
      "name": "A14_Childcare"
    },
    "A14_Medicine": {
      "type": "SetAttribute",
      "attribute": "prapare_a14",
      "value_code": {
        "system": "LOINC",
        "code": "LA30128-5",
        "display": "Medicine or Any Health Care (Medical, Dental, Mental Health, Vision)"
      },
      "direct_transition": "Q15",
      "name": "A14_Medicine"
    },
    "A14_Phone": {
      "type": "SetAttribute",
      "attribute": "prapare_a14",
      "value_code": {
        "system": "LOINC",
        "code": "LA30129-3",
        "display": "Phone"
      },
      "direct_transition": "Q15",
      "name": "A14_Phone"
    },
    "A14_Other": {
      "type": "SetAttribute",
      "attribute": "prapare_a14",
      "value_code": {
        "system": "LOINC",
        "code": "LA46-8",
        "display": "Other"
      },
      "direct_transition": "Q15",
      "name": "A14_Other"
    },
    "Q14C": {
      "type": "Simple",
      "conditional_transition": [
        {
          "transition": "Q14_Half",
          "condition": {
            "condition_type": "Attribute",
            "attribute": "poverty_ratio",
            "operator": "<",
            "value": 0.5
          }
        },
        {
          "transition": "Q14_LessThanOne",
          "condition": {
            "condition_type": "Attribute",
            "attribute": "poverty_ratio",
            "operator": "<",
            "value": 1
          }
        },
        {
          "transition": "Q14_LessThanTwo",
          "condition": {
            "condition_type": "Attribute",
            "attribute": "poverty_ratio",
            "operator": "<",
            "value": 2
          }
        },
        {
          "transition": "Q14_LessThanFive",
          "condition": {
            "condition_type": "Attribute",
            "attribute": "poverty_ratio",
            "operator": "<",
            "value": 5
          }
        },
        {
          "transition": "Q14_FiveOrHigher"
        }
      ],
      "name": "Q14C"
    },
    "Q14_Half": {
      "type": "Simple",
      "distributed_transition": [
        {
          "transition": "A14_Medicine",
          "distribution": 0.227
        },
        {
          "transition": "Q14_Half_Food?",
          "distribution": 0.7729999999999999
        }
      ],
      "name": "Q14_Half"
    },
    "Q14_LessThanOne": {
      "type": "Simple",
      "direct_transition": "Q14_LessThanOne_Meds?",
      "name": "Q14_LessThanOne"
    },
    "Q14_LessThanTwo": {
      "type": "Simple",
      "distributed_transition": [
        {
          "transition": "A14_Medicine",
          "distribution": 0.196
        },
        {
          "transition": "Q14_LessThanTwo_Food?",
          "distribution": 0.804
        }
      ],
      "name": "Q14_LessThanTwo"
    },
    "Q14_LessThanFive": {
      "type": "Simple",
      "distributed_transition": [
        {
          "transition": "A14_Medicine",
          "distribution": 0.11
        },
        {
          "transition": "Q14_LessThanFive_Food?",
          "distribution": 0.89
        }
      ],
      "name": "Q14_LessThanFive"
    },
    "Q14_FiveOrHigher": {
      "type": "Simple",
      "distributed_transition": [
        {
          "transition": "A14_Medicine",
          "distribution": 0.043
        },
        {
          "transition": "Q14_FiveOrHigher_Food?",
          "distribution": 0.957
        }
      ],
      "name": "Q14_FiveOrHigher"
    },
    "Q14_Durables": {
      "type": "Simple",
      "distributed_transition": [
        {
          "transition": "A14_Childcare",
          "distribution": 0.25
        },
        {
          "transition": "A14_Phone",
          "distribution": 0.25
        },
        {
          "transition": "A14_Other",
          "distribution": 0.25
        },
        {
          "transition": "A14_Clothing",
          "distribution": 0.25
        }
      ],
      "name": "Q14_Durables"
    },
    "Q14_LessThanOne_Meds?": {
      "type": "Simple",
      "distributed_transition": [
        {
          "transition": "A14_Medicine",
          "distribution": 0.227
        },
        {
          "transition": "Q14_LessThanOne_Food?",
          "distribution": 0.773
        }
      ],
      "name": "Q14_LessThanOne_Meds?"
    },
    "Q14_LessThanOne_Food?": {
      "type": "Simple",
      "distributed_transition": [
        {
          "transition": "A14_Food",
          "distribution": 0.271
        },
        {
          "transition": "Q14_LessThanOne_Utils?",
          "distribution": 0.729
        }
      ],
      "name": "Q14_LessThanOne_Food?"
    },
    "Q14_LessThanOne_Utils?": {
      "type": "Simple",
      "distributed_transition": [
        {
          "transition": "A14_Utilities",
          "distribution": 0.325
        },
        {
          "transition": "Q14_LessThanOne_Durables?",
          "distribution": 0.675
        }
      ],
      "name": "Q14_LessThanOne_Utils?"
    },
    "Q14_LessThanOne_Durables?": {
      "type": "Simple",
      "distributed_transition": [
        {
          "transition": "Q14_Durables",
          "distribution": 0.325
        },
        {
          "transition": "A14_NotAnswer",
          "distribution": 0.675
        }
      ],
      "name": "Q14_LessThanOne_Durables?"
    },
    "Q14_LessThanTwo_Food?": {
      "type": "Simple",
      "distributed_transition": [
        {
          "transition": "A14_Food",
          "distribution": 0.185
        },
        {
          "transition": "Q14_LessThanTwo_Utils?",
          "distribution": 0.815
        }
      ],
      "name": "Q14_LessThanTwo_Food?"
    },
    "Q14_LessThanTwo_Utils?": {
      "type": "Simple",
      "distributed_transition": [
        {
          "transition": "A14_Utilities",
          "distribution": 0.223
        },
        {
          "transition": "Q14_LessThanTwo_Durables?",
          "distribution": 0.777
        }
      ],
      "name": "Q14_LessThanTwo_Utils?"
    },
    "Q14_LessThanTwo_Durables?": {
      "type": "Simple",
      "distributed_transition": [
        {
          "transition": "Q14_Durables",
          "distribution": 0.216
        },
        {
          "transition": "A14_NotAnswer",
          "distribution": 0.784
        }
      ],
      "name": "Q14_LessThanTwo_Durables?"
    },
    "Q14_Half_Food?": {
      "type": "Simple",
      "distributed_transition": [
        {
          "transition": "A14_Food",
          "distribution": 0.266
        },
        {
          "transition": "Q14_Half_Utils?",
          "distribution": 0.734
        }
      ],
      "name": "Q14_Half_Food?"
    },
    "Q14_Half_Utils?": {
      "type": "Simple",
      "distributed_transition": [
        {
          "transition": "A14_Utilities",
          "distribution": 0.328
        },
        {
          "transition": "Q14_Half_Durables?",
          "distribution": 0.672
        }
      ],
      "name": "Q14_Half_Utils?"
    },
    "Q14_Half_Durables?": {
      "type": "Simple",
      "distributed_transition": [
        {
          "transition": "Q14_Durables",
          "distribution": 0.311
        },
        {
          "transition": "A14_NotAnswer",
          "distribution": 0.689
        }
      ],
      "name": "Q14_Half_Durables?"
    },
    "Q14_LessThanFive_Food?": {
      "type": "Simple",
      "distributed_transition": [
        {
          "transition": "A14_Food",
          "distribution": 0.084
        },
        {
          "transition": "Q14_LessThanFive_Utils?",
          "distribution": 0.916
        }
      ],
      "name": "Q14_LessThanFive_Food?"
    },
    "Q14_LessThanFive_Utils?": {
      "type": "Simple",
      "distributed_transition": [
        {
          "transition": "A14_Utilities",
          "distribution": 0.124
        },
        {
          "transition": "Q14_LessThanFive_Durables?",
          "distribution": 0.876
        }
      ],
      "name": "Q14_LessThanFive_Utils?"
    },
    "Q14_LessThanFive_Durables?": {
      "type": "Simple",
      "distributed_transition": [
        {
          "transition": "Q14_Durables",
          "distribution": 0.088
        },
        {
          "transition": "A14_NotAnswer",
          "distribution": 0.912
        }
      ],
      "name": "Q14_LessThanFive_Durables?"
    },
    "Q14_FiveOrHigher_Food?": {
      "type": "Simple",
      "distributed_transition": [
        {
          "transition": "A14_Food",
          "distribution": 0.027
        },
        {
          "transition": "Q14_FiveOrHigher_Utils?",
          "distribution": 0.973
        }
      ],
      "name": "Q14_FiveOrHigher_Food?"
    },
    "Q14_FiveOrHigher_Utils?": {
      "type": "Simple",
      "distributed_transition": [
        {
          "transition": "A14_Utilities",
          "distribution": 0.04
        },
        {
          "transition": "Q14_FiveOrHigher_Durables?",
          "distribution": 0.96
        }
      ],
      "name": "Q14_FiveOrHigher_Utils?"
    },
    "Q14_FiveOrHigher_Durables?": {
      "type": "Simple",
      "distributed_transition": [
        {
          "transition": "Q14_Durables",
          "distribution": 0.037
        },
        {
          "transition": "A14_NotAnswer",
          "distribution": 0.963
        }
      ],
      "name": "Q14_FiveOrHigher_Durables?"
    },
    "Q16": {
      "type": "Simple",
      "conditional_transition": [
        {
          "transition": "Q16M",
          "condition": {
            "condition_type": "Attribute",
            "attribute": "marital_status",
            "operator": "==",
            "value": "M"
          }
        },
        {
          "transition": "Q16O"
        }
      ],
      "name": "Q16"
    },
    "A15_YesA": {
      "type": "SetAttribute",
      "attribute": "prapare_a15",
      "value_code": {
        "system": "LOINC",
        "code": "LA30133-5",
        "display": "Yes, it has kept me from medical appointments or from getting my medications"
      },
      "direct_transition": "No Transport Access",
      "name": "A15_YesA"
    },
    "A15_YesB": {
      "type": "SetAttribute",
      "attribute": "prapare_a15",
      "value_code": {
        "system": "LOINC",
        "code": "LA30134-3",
        "display": "Yes, it has kept me from non-medical meetings, appointments, work, or from getting things that I need"
      },
      "direct_transition": "Transport Problem",
      "name": "A15_YesB"
    },
    "A15_No": {
      "type": "SetAttribute",
      "attribute": "prapare_a15",
      "value_code": {
        "system": "LOINC",
        "code": "LA32-8",
        "display": "No"
      },
      "direct_transition": "Q16",
      "name": "A15_No"
    },
    "Transport Problem": {
      "type": "ConditionOnset",
      "codes": [
        {
          "system": "SNOMED-CT",
          "code": 266934004,
<<<<<<< HEAD
          "display": "Transport problems (finding)",
          "value_set": ""
=======
          "display": "Transport problem (finding)"
>>>>>>> e624912a
        }
      ],
      "direct_transition": "Q16",
      "name": "Transport Problem"
    },
    "No Transport Access": {
      "type": "ConditionOnset",
      "codes": [
        {
          "system": "SNOMED-CT",
          "code": 713458007,
          "display": "Lack of access to transportation (finding)",
          "value_set": ""
        }
      ],
      "direct_transition": "Q16",
      "name": "No Transport Access"
    },
    "Q17": {
      "type": "Simple",
      "distributed_transition": [
        {
          "transition": "A17_NotAtAll",
          "distribution": 0.418
        },
        {
          "transition": "A17_LittleBit",
          "distribution": 0.262
        },
        {
          "transition": "A17_Somewhat",
          "distribution": 0.1846
        },
        {
          "transition": "A17_QuiteBit",
          "distribution": 0.0793
        },
        {
          "transition": "A17_VeryMuch",
          "distribution": 0.0481
        },
        {
          "transition": "A17_NotAnswer",
          "distribution": 0.008
        }
      ],
      "name": "Q17"
    },
    "Q16M": {
      "type": "Simple",
      "distributed_transition": [
        {
          "transition": "A16_LessThanOne",
          "distribution": 0.065
        },
        {
          "transition": "A16_OneOrTwo",
          "distribution": 0.065
        },
        {
          "transition": "A16_ThreeToFive",
          "distribution": 0.4325
        },
        {
          "transition": "A16_FiveOrMore",
          "distribution": 0.4325
        },
        {
          "transition": "A16_NotAnswer",
          "distribution": 0.005
        }
      ],
      "name": "Q16M"
    },
    "Q16O": {
      "type": "Simple",
      "distributed_transition": [
        {
          "transition": "A16_LessThanOne",
          "distribution": 0.165
        },
        {
          "transition": "A16_OneOrTwo",
          "distribution": 0.165
        },
        {
          "transition": "A16_ThreeToFive",
          "distribution": 0.3325
        },
        {
          "transition": "A16_FiveOrMore",
          "distribution": 0.3325
        },
        {
          "transition": "A16_NotAnswer",
          "distribution": 0.005
        }
      ],
      "name": "Q16O"
    },
    "A16_LessThanOne": {
      "type": "SetAttribute",
      "attribute": "prapare_a16",
      "value_code": {
        "system": "LOINC",
        "code": "LA27722-0",
        "display": "Less than once a week"
      },
      "direct_transition": "Isolation",
      "name": "A16_LessThanOne"
    },
    "A16_OneOrTwo": {
      "type": "SetAttribute",
      "attribute": "prapare_a16",
      "value_code": {
        "system": "LOINC",
        "code": "LA30130-1",
        "display": "1 or 2 times a week"
      },
      "direct_transition": "Limited Contact",
      "name": "A16_OneOrTwo"
    },
    "A16_ThreeToFive": {
      "type": "SetAttribute",
      "attribute": "prapare_a16",
      "value_code": {
        "system": "LOINC",
        "code": "LA30131-9",
        "display": "3 to 5 times a week"
      },
      "name": "A16_ThreeToFive",
      "conditional_transition": [
        {
          "transition": "End Isolation",
          "condition": {
            "condition_type": "Or",
            "conditions": [
              {
                "condition_type": "Active Condition",
                "codes": [
                  {
                    "system": "SNOMED-CT",
                    "code": 423315002,
                    "display": "Limited social contact (finding)"
                  }
                ]
              },
              {
                "condition_type": "Active Condition",
                "codes": [
                  {
                    "system": "SNOMED-CT",
                    "code": 422650009,
                    "display": "Social isolation (finding)"
                  }
                ]
              }
            ]
          }
        },
        {
          "transition": "Q17"
        }
      ]
    },
    "A16_FiveOrMore": {
      "type": "SetAttribute",
      "attribute": "prapare_a16",
      "value_code": {
        "system": "LOINC",
        "code": "LA30132-7",
        "display": "5 or more times a week"
      },
      "name": "A16_FiveOrMore",
      "conditional_transition": [
        {
          "transition": "End Isolation",
          "condition": {
            "condition_type": "Or",
            "conditions": [
              {
                "condition_type": "Active Condition",
                "codes": [
                  {
                    "system": "SNOMED-CT",
                    "code": 422650009,
                    "display": "Social isolation (finding)"
                  }
                ]
              },
              {
                "condition_type": "Active Condition",
                "codes": [
                  {
                    "system": "SNOMED-CT",
                    "code": 423315002,
                    "display": "Limited social contact (finding)"
                  }
                ]
              }
            ]
          }
        },
        {
          "transition": "Q17"
        }
      ]
    },
    "A16_NotAnswer": {
      "type": "SetAttribute",
      "attribute": "prapare_a16",
      "value_code": {
        "system": "LOINC",
        "code": "LA30122-8",
        "display": "I choose not to answer this question"
      },
      "direct_transition": "Q17",
      "name": "A16_NotAnswer"
    },
    "Isolation": {
      "type": "ConditionOnset",
      "assign_to_attribute": "social_isolation",
      "codes": [
        {
          "system": "SNOMED-CT",
          "code": 422650009,
          "display": "Social isolation (finding)",
          "value_set": ""
        }
      ],
      "direct_transition": "Q17",
      "name": "Isolation"
    },
    "Limited Contact": {
      "type": "ConditionOnset",
      "assign_to_attribute": "social_isolation",
      "codes": [
        {
          "system": "SNOMED-CT",
          "code": 423315002,
          "display": "Limited social contact (finding)",
          "value_set": ""
        }
      ],
      "direct_transition": "Q17",
      "name": "Limited Contact"
    },
    "End Isolation": {
      "type": "ConditionEnd",
      "direct_transition": "Q17",
      "referenced_by_attribute": "social_isolation",
      "name": "End Isolation"
    },
    "Q18": {
      "type": "Simple",
      "complex_transition": [
        {
          "condition": {
            "condition_type": "Attribute",
            "attribute": "criminal_record",
            "operator": "is not nil"
          },
          "distributions": [],
          "transition": "A18_Yes"
        },
        {
          "distributions": [
            {
              "transition": "A18_NotAnswer",
              "distribution": 0.005
            },
            {
              "transition": "A18_Yes",
              "distribution": 0.011
            },
            {
              "transition": "A18_No",
              "distribution": 0.984
            }
          ]
        }
      ],
      "name": "Q18"
    },
    "A17_NotAnswer": {
      "type": "SetAttribute",
      "attribute": "prapare_a17",
      "value_code": {
        "system": "LOINC",
        "code": "LA30122-8",
        "display": "I choose not to answer this question"
      },
      "direct_transition": "Q18",
      "name": "A17_NotAnswer"
    },
    "A17_NotAtAll": {
      "type": "SetAttribute",
      "attribute": "prapare_a17",
      "value_code": {
        "system": "LOINC",
        "code": "LA6568-5",
        "display": "Not at all"
      },
      "direct_transition": "End Stress",
      "name": "A17_NotAtAll"
    },
    "A17_LittleBit": {
      "type": "SetAttribute",
      "attribute": "prapare_a17",
      "value_code": {
        "system": "LOINC",
        "code": "LA13863-8",
        "display": "A little bit"
      },
      "direct_transition": "Stress",
      "name": "A17_LittleBit"
    },
    "A17_Somewhat": {
      "type": "SetAttribute",
      "attribute": "prapare_a17",
      "value_code": {
        "system": "LOINC",
        "code": "LA13909-9",
        "display": "Somewhat"
      },
      "direct_transition": "Stress",
      "name": "A17_Somewhat"
    },
    "A17_QuiteBit": {
      "type": "SetAttribute",
      "attribute": "prapare_a17",
      "value_code": {
        "system": "LOINC",
        "code": "LA13902-4",
        "display": "Quite a bit"
      },
      "direct_transition": "Stress",
      "name": "A17_QuiteBit"
    },
    "A17_VeryMuch": {
      "type": "SetAttribute",
      "attribute": "prapare_a17",
      "value_code": {
        "system": "LOINC",
        "code": "LA13914-9",
        "display": "Very much"
      },
      "direct_transition": "Stress",
      "name": "A17_VeryMuch"
    },
    "Stress": {
      "type": "ConditionOnset",
      "codes": [
        {
          "system": "SNOMED-CT",
          "code": 73595000,
          "display": "Stress (finding)",
          "value_set": ""
        }
      ],
      "direct_transition": "Q18",
      "name": "Stress"
    },
    "End Stress": {
      "type": "ConditionEnd",
      "direct_transition": "Q18",
      "condition_onset": "Stress",
      "name": "End Stress"
    },
    "Q19": {
      "type": "Simple",
      "complex_transition": [
        {
          "condition": {
            "condition_type": "Attribute",
            "attribute": "refugee",
            "operator": "is not nil"
          },
          "distributions": [],
          "transition": "A19_Yes"
        },
        {
          "distributions": [
            {
              "transition": "A19_NotAnswer",
              "distribution": 0.005
            },
            {
              "transition": "A19_Yes",
              "distribution": 0.00011
            },
            {
              "transition": "A19_No",
              "distribution": 0.99489
            }
          ],
          "condition": {
            "condition_type": "Attribute",
            "attribute": "birth_country",
            "operator": "==",
            "value": "US"
          }
        },
        {
          "distributions": [
            {
              "transition": "A19_NotAnswer",
              "distribution": 0.005
            },
            {
              "transition": "A19_Yes",
              "distribution": 0.05
            },
            {
              "transition": "A19_No",
              "distribution": 0.945
            }
          ]
        }
      ],
      "name": "Q19"
    },
    "A18_NotAnswer": {
      "type": "SetAttribute",
      "attribute": "prapare_a18",
      "value_code": {
        "system": "LOINC",
        "code": "LA30122-8",
        "display": "I choose not to answer this question"
      },
      "direct_transition": "Q19",
      "name": "A18_NotAnswer"
    },
    "A18_No": {
      "type": "SetAttribute",
      "attribute": "prapare_a18",
      "value_code": {
        "system": "LOINC",
        "code": "LA32-8",
        "display": "No"
      },
      "direct_transition": "Q19",
      "name": "A18_No"
    },
    "A18_Yes": {
      "type": "SetAttribute",
      "attribute": "prapare_a18",
      "value_code": {
        "system": "LOINC",
        "code": "LA33-6",
        "display": "Yes"
      },
      "direct_transition": "Smooth Criminal",
      "name": "A18_Yes"
    },
    "Smooth Criminal": {
      "type": "ConditionOnset",
      "assign_to_attribute": "criminal_record",
      "codes": [
        {
          "system": "SNOMED-CT",
          "code": 266948004,
          "display": "Has a criminal record (finding)",
          "value_set": ""
        }
      ],
      "direct_transition": "Q19",
      "name": "Smooth Criminal"
    },
    "Q20": {
      "type": "Simple",
      "distributed_transition": [
        {
          "transition": "A20_NotAnswer",
          "distribution": 0.0023
        },
        {
          "transition": "A20_Unsure",
          "distribution": 0.0078
        },
        {
          "transition": "A20_No",
          "distribution": 0.0534
        },
        {
          "transition": "A20_Yes",
          "distribution": 0.9365
        }
      ],
      "name": "Q20"
    },
    "A19_NotAnswer": {
      "type": "SetAttribute",
      "attribute": "prapare_a19",
      "value_code": {
        "system": "LOINC",
        "code": "LA30122-8",
        "display": "I choose not to answer this question"
      },
      "direct_transition": "Q20",
      "name": "A19_NotAnswer"
    },
    "A19_No": {
      "type": "SetAttribute",
      "attribute": "prapare_a19",
      "value_code": {
        "system": "LOINC",
        "code": "LA32-8",
        "display": "No"
      },
      "direct_transition": "Q20",
      "name": "A19_No"
    },
    "A19_Yes": {
      "type": "SetAttribute",
      "attribute": "prapare_a19",
      "value_code": {
        "system": "LOINC",
        "code": "LA33-6",
        "display": "Yes"
      },
      "direct_transition": "Refugee",
      "name": "A19_Yes"
    },
    "Refugee": {
      "type": "ConditionOnset",
      "assign_to_attribute": "refugee",
      "codes": [
        {
          "system": "SNOMED-CT",
          "code": 446654005,
          "display": "Refugee (person)",
          "value_set": ""
        }
      ],
      "direct_transition": "Q20",
      "name": "Refugee"
    },
    "Q21": {
      "type": "Simple",
      "complex_transition": [
        {
          "condition": {
            "condition_type": "Gender",
            "gender": "F"
          },
          "distributions": [
            {
              "transition": "A21_Yes",
              "distribution": 0.055
            },
            {
              "transition": "A21_No",
              "distribution": 0.945
            }
          ]
        },
        {
          "distributions": [
            {
              "transition": "A21_Yes",
              "distribution": 0.052
            },
            {
              "transition": "A21_No",
              "distribution": 0.948
            }
          ]
        }
      ],
      "name": "Q21"
    },
    "A20_NotAnswer": {
      "type": "SetAttribute",
      "attribute": "prapare_a20",
      "value_code": {
        "system": "LOINC",
        "code": "LA30122-8",
        "display": "I choose not to answer this question"
      },
      "direct_transition": "Q21",
      "name": "A20_NotAnswer"
    },
    "A20_No": {
      "type": "SetAttribute",
      "attribute": "prapare_a20",
      "value_code": {
        "system": "LOINC",
        "code": "LA32-8",
        "display": "No"
      },
      "direct_transition": "Violence",
      "name": "A20_No"
    },
    "A20_Yes": {
      "type": "SetAttribute",
      "attribute": "prapare_a20",
      "value_code": {
        "system": "LOINC",
        "code": "LA33-6",
        "display": "Yes"
      },
      "direct_transition": "End Violence",
      "name": "A20_Yes"
    },
    "A20_Unsure": {
      "type": "SetAttribute",
      "attribute": "prapare_a20",
      "value_code": {
        "system": "LOINC",
        "code": "LA14072-5",
        "display": "Unsure"
      },
      "direct_transition": "Q21",
      "name": "A20_Unsure"
    },
    "Violence": {
      "type": "ConditionOnset",
      "codes": [
        {
          "system": "SNOMED-CT",
          "code": 424393004,
          "display": "Reports of violence in the environment (finding)",
          "value_set": ""
        }
      ],
      "direct_transition": "Q21",
      "name": "Violence"
    },
    "End Violence": {
      "type": "ConditionEnd",
      "direct_transition": "Q21",
      "condition_onset": "Violence",
      "name": "End Violence"
    },
    "End Q": {
      "type": "Simple",
      "direct_transition": "PRAPARE",
      "name": "End Q"
    },
    "A21_Yes": {
      "type": "SetAttribute",
      "attribute": "prapare_a21",
      "value_code": {
        "system": "LOINC",
        "code": "LA33-6",
        "display": "Yes"
      },
      "direct_transition": "Partner Violence",
      "name": "A21_Yes"
    },
    "A21_No": {
      "type": "SetAttribute",
      "attribute": "prapare_a21",
      "value_code": {
        "system": "LOINC",
        "code": "LA32-8",
        "display": "No"
      },
      "direct_transition": "End Partner Violence",
      "name": "A21_No"
    },
    "Partner Violence": {
      "type": "ConditionOnset",
      "codes": [
        {
          "system": "SNOMED-CT",
          "code": 706893006,
          "display": "Victim of intimate partner abuse (finding)",
          "value_set": ""
        }
      ],
      "direct_transition": "End Q",
      "name": "Partner Violence"
    },
    "End Partner Violence": {
      "type": "ConditionEnd",
      "direct_transition": "End Q",
      "condition_onset": "Partner Violence",
      "name": "End Partner Violence"
    },
    "Check Temp Work Change": {
      "type": "Simple",
      "name": "Check Temp Work Change",
      "conditional_transition": [
        {
          "transition": "Q12",
          "condition": {
            "condition_type": "Active Condition",
            "codes": [
              {
                "system": "SNOMED-CT",
                "code": 160904001,
                "display": "Part-time employment (finding)"
              }
            ]
          }
        },
        {
          "transition": "A11C",
          "condition": {
            "condition_type": "Attribute",
            "attribute": "employment_condition",
            "operator": "is nil"
          }
        },
        {
          "transition": "Start Change To Temp Employment"
        }
      ]
    },
    "Start Change To Temp Employment": {
      "type": "ConditionEnd",
      "direct_transition": "A11C",
      "name": "Start Change To Temp Employment",
      "referenced_by_attribute": "employment_condition"
    },
    "Some Employment": {
      "type": "Simple",
      "name": "Some Employment",
      "distributed_transition": [
        {
          "transition": "Check Temp Work Change",
          "distribution": 0.2
        },
        {
          "transition": "Check Full Time Work Change",
          "distribution": 0.7
        },
        {
          "transition": "Check Otherwise Work Change",
          "distribution": 0.1
        }
      ]
    },
    "Check Full Time Work Change": {
      "type": "Simple",
      "name": "Check Full Time Work Change",
      "conditional_transition": [
        {
          "transition": "Q12",
          "condition": {
            "condition_type": "Active Condition",
            "codes": [
              {
                "system": "SNOMED-CT",
                "code": 160903007,
                "display": "Full-time employment (finding)"
              }
            ]
          }
        },
        {
          "transition": "A11B",
          "condition": {
            "condition_type": "Attribute",
            "attribute": "employment_condition",
            "operator": "is nil"
          }
        },
        {
          "transition": "Start Change to Full Time"
        }
      ]
    },
    "Start Change to Full Time": {
      "type": "ConditionEnd",
      "name": "Start Change to Full Time",
      "referenced_by_attribute": "employment_condition",
      "direct_transition": "A11B"
    },
    "Check Otherwise Work Change": {
      "type": "Simple",
      "name": "Check Otherwise Work Change",
      "conditional_transition": [
        {
          "transition": "Q12",
          "condition": {
            "condition_type": "Active Condition",
            "codes": [
              {
                "system": "SNOMED-CT",
                "code": 741062008,
                "display": "Not in labor force (finding)"
              }
            ]
          }
        },
        {
          "transition": "A11D",
          "condition": {
            "condition_type": "Attribute",
            "attribute": "employment_condition",
            "operator": "is nil"
          }
        },
        {
          "transition": "Start Change to Not in Labor Force"
        }
      ]
    },
    "Start Change to Not in Labor Force": {
      "type": "ConditionEnd",
      "direct_transition": "A11D",
      "name": "Start Change to Not in Labor Force",
      "referenced_by_attribute": "employment_condition"
    }
  },
  "gmf_version": 2
}<|MERGE_RESOLUTION|>--- conflicted
+++ resolved
@@ -1000,14 +1000,9 @@
       "value_code": {
         "system": "LOINC",
         "code": "LA30190-5",
-<<<<<<< HEAD
-        "display": "I do not have housing"
+        "display": "I do not have housing (staying with others, in a hotel, in a shelter, living outside on the street, on a beach, in a car, or in a park)"
       },
       "name": "A7_Homeless"
-=======
-        "display": "I do not have housing (staying with others, in a hotel, in a shelter, living outside on the street, on a beach, in a car, or in a park)"
-      }
->>>>>>> e624912a
     },
     "A7_NotHomeless": {
       "type": "SetAttribute",
@@ -2092,12 +2087,8 @@
         {
           "system": "SNOMED-CT",
           "code": 266934004,
-<<<<<<< HEAD
-          "display": "Transport problems (finding)",
+          "display": "Transport problem (finding)",
           "value_set": ""
-=======
-          "display": "Transport problem (finding)"
->>>>>>> e624912a
         }
       ],
       "direct_transition": "Q16",
