--- conflicted
+++ resolved
@@ -43,10 +43,7 @@
   public static final String CITY = "city";
   public static final String STATE = "state";
   public static final String ZIP = "zip";
-  public static final String LONGITUDE = "longitude";
-  public static final String LATITUDE = "latitude";
   public static final String BIRTHPLACE = "birthplace";
-  public static final String NATIVITY = "nativity";
   public static final String COORDINATE = "coordinate";
   public static final String NAME_MOTHER = "name_mother";
   public static final String NAME_FATHER = "name_father";
@@ -57,13 +54,7 @@
   public static final String INCOME_LEVEL = "income_level";
   public static final String EDUCATION = "education";
   public static final String EDUCATION_LEVEL = "education_level";
-  public static final String SCHOOL_ENROLLMENT = "school_enrollment";
-  public static final String GRADE_LEVEL = "grade_level";
-  public static final String SCHOOL_ID = "school_id";
-  public static final String EMPLOYMENT_STATUS = "employment_status";
   public static final String OCCUPATION_LEVEL = "occupation_level";
-  public static final String OCCUPATION = "occupation";
-  public static final String WORKPLACE_ID = "workplace_id";
   public static final String CHW_INTERVENTION = "CHW Intervention";
   public static final String SMOKER = "smoker";
   public static final String ALCOHOLIC = "alcoholic";
@@ -73,16 +64,7 @@
   public static final String IDENTIFIER_PASSPORT = "identifier_passport";
   public static final String CAUSE_OF_DEATH = "cause_of_death";
   public static final String SEXUAL_ORIENTATION = "sexual_orientation";
-<<<<<<< HEAD
-  public static final String SPEW_SERIAL_NO = "spew_serial_no";
-  public static final String HOUSEHOLD_INCOME = "household_income";
-  public static final String HOUSEHOLD_SIZE = "household_size";
-  public static final String RELATIONSHIP = "relationship";
-  public static final String HISPANIC = "hispanic";
-
-=======
   public static final String LOCATION = "location";
->>>>>>> b9491f43
 
   public final Random random;
   public final long seed;
