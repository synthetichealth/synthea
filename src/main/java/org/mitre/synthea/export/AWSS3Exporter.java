--- conflicted
+++ resolved
@@ -36,19 +36,8 @@
      * @param contents
      * @throws UnsupportedOperationException
      */
-<<<<<<< HEAD
     public static void writeNewFile(String folderName, String fileName, String contents) {
-        try {
-            String bucketURI = Config.get("exporter.awsS3.uri");
-            URI outBucketURI = new URI(bucketURI).resolve(folderName);
-        } catch (URISyntaxException e) {
-            // TODO Auto-generated catch block
-            e.printStackTrace();
-        }
-=======
-    public static void writeNewFile(Person person, String folderName, String fileName, String contents) {
         client.putObject(Config.get("exporter.aws.bucket_name"), fileName, contents);
->>>>>>> fade5127
     }
 
     /**
