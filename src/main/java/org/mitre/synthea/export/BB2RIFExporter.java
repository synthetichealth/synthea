package org.mitre.synthea.export;

import com.google.common.collect.Table;
import com.google.gson.Gson;
import com.google.gson.JsonObject;
import com.google.gson.JsonSyntaxException;
import com.google.gson.reflect.TypeToken;

import java.io.File;
import java.io.FileOutputStream;
import java.io.IOException;
import java.io.StringWriter;
import java.lang.reflect.InvocationTargetException;
import java.lang.reflect.Method;
import java.lang.reflect.Type;
import java.nio.file.Path;
import java.text.SimpleDateFormat;
import java.time.Instant;
import java.time.LocalDate;
import java.time.ZoneId;
import java.util.ArrayList;
import java.util.Arrays;
import java.util.Collections;
import java.util.Comparator;
import java.util.Date;
import java.util.HashMap;
import java.util.LinkedHashMap;
import java.util.LinkedHashSet;
import java.util.List;
import java.util.Map;
import java.util.MissingResourceException;
import java.util.Properties;
import java.util.Set;
import java.util.concurrent.atomic.AtomicInteger;
import java.util.concurrent.atomic.AtomicLong;
import java.util.concurrent.atomic.AtomicReference;

import org.apache.commons.lang3.StringUtils;
import org.mitre.synthea.export.BB2RIFStructure.BENEFICIARY;
import org.mitre.synthea.export.BB2RIFStructure.BENEFICIARY_HISTORY;
import org.mitre.synthea.export.BB2RIFStructure.CARRIER;
import org.mitre.synthea.export.BB2RIFStructure.DME;
import org.mitre.synthea.export.BB2RIFStructure.HHA;
import org.mitre.synthea.export.BB2RIFStructure.HOSPICE;
import org.mitre.synthea.export.BB2RIFStructure.INPATIENT;
import org.mitre.synthea.export.BB2RIFStructure.NPI;
import org.mitre.synthea.export.BB2RIFStructure.OUTPATIENT;
import org.mitre.synthea.export.BB2RIFStructure.PDE;
import org.mitre.synthea.export.BB2RIFStructure.SNF;
import org.mitre.synthea.helpers.Config;
import org.mitre.synthea.helpers.RandomCollection;
import org.mitre.synthea.helpers.RandomNumberGenerator;
import org.mitre.synthea.helpers.SimpleCSV;
import org.mitre.synthea.helpers.Utilities;
import org.mitre.synthea.modules.HealthInsuranceModule;
import org.mitre.synthea.world.agents.Clinician;
import org.mitre.synthea.world.agents.Payer;
import org.mitre.synthea.world.agents.Person;
import org.mitre.synthea.world.agents.Provider;
import org.mitre.synthea.world.agents.Provider.ProviderType;
import org.mitre.synthea.world.concepts.Claim.ClaimEntry;
import org.mitre.synthea.world.concepts.ClinicianSpecialty;
import org.mitre.synthea.world.concepts.HealthRecord;
import org.mitre.synthea.world.concepts.HealthRecord.Code;
import org.mitre.synthea.world.concepts.HealthRecord.Device;
import org.mitre.synthea.world.concepts.HealthRecord.EncounterType;
import org.mitre.synthea.world.concepts.HealthRecord.Entry;
import org.mitre.synthea.world.concepts.HealthRecord.Medication;
import org.mitre.synthea.world.concepts.HealthRecord.Supply;
import org.mitre.synthea.world.geography.CMSStateCodeMapper;

/**
 * BlueButton 2 RIF format exporter. The data format is described here:
 * <a href="https://github.com/CMSgov/beneficiary-fhir-data/tree/master/apps/bfd-model">
 * https://github.com/CMSgov/beneficiary-fhir-data/tree/master/apps/bfd-model</a>.
 * Workflow:
 *    This exporter now takes advantage of an analyst-centered, config approach
 *      to setting exported data.
 *    Specifically,
 *    1. An analyst uses a spreadsheet to enter information from official documents
 *      (see syntax below)
 *    2. Spreadsheet is exported as a tab-separated values file (TSV)
 *    3. TSV file is copied to ./src/main/resources/export as bfd_field_values.tsv
 *        (or whatever is specified in synthea.properties)
 *    4. when this exporter runs, it will read in the config file
 *        to set the values needed for the export
 *    5. the resulting values are then written out to the export files
 *        in the order the export files require
 * Syntax for TSV file:
 *    empty cell   : Not yet analyzed, exporter prints a reminder
 *    N/A          : Not applicable, ignored by exporter
 *    (ccccc)      : General comments are enclosed in parenthesis, ignored by exporter
 *                 : If this is the only content, exporter prints a reminder
 *                 : If a value precedes the comment, exporter will use value,
 *                 : and ignore the comment (e.g., 0001 (always 0001 for inpatient) will
 *                 : result in just 0001)
 *    vvvvv        : Literal replacement value to be used by exporter (e.g., INSERT)
 *    a,b,c,d      : A "flat" distribution, exporter will randomly pick one
 *                 : of the comma delimited values. E.g., B,G (B = brand, G = generic)
 *                 : exporter randomly chooses either B or G and ignores comment
 *    Coded        : Implementation in exporter source code, ignored
 *    [Blank]      : Cell was analyzed and value should be empty
 */
public class BB2RIFExporter {

  private RifWriters rifWriters;

  private static AtomicLong beneId =
      new AtomicLong(Config.getAsLong("exporter.bfd.bene_id_start", -1));
  private static AtomicLong claimId =
      new AtomicLong(Config.getAsLong("exporter.bfd.clm_id_start", -1));
  private static AtomicInteger claimGroupId =
      new AtomicInteger(Config.getAsInteger("exporter.bfd.clm_grp_id_start", -1));
  private static AtomicLong pdeId =
      new AtomicLong(Config.getAsLong("exporter.bfd.pde_id_start", -1));
  private static AtomicLong fiDocCntlNum =
      new AtomicLong(Config.getAsLong("exporter.bfd.fi_doc_cntl_num_start", -1));
  private static AtomicLong carrClmCntlNum =
      new AtomicLong(Config.getAsLong("exporter.bfd.carr_clm_cntl_num_start", -1));
  private static AtomicReference<MBI> mbi =
      new AtomicReference<>(MBI.parse(Config.get("exporter.bfd.mbi_start", "1S00-A00-AA00")));
  private static AtomicReference<HICN> hicn =
      new AtomicReference<>(HICN.parse(Config.get("exporter.bfd.hicn_start", "T00000000A")));
  private final CLIA[] cliaLabNumbers;

  private List<LinkedHashMap<String, String>> carrierLookup;
  CodeMapper conditionCodeMapper;
  CodeMapper medicationCodeMapper;
  CodeMapper drgCodeMapper;
  CodeMapper dmeCodeMapper;
  CodeMapper hcpcsCodeMapper;
  CodeMapper betosCodeMapper;
  private Map<String, RandomCollection<String>> externalCodes;

  private CMSStateCodeMapper locationMapper;
  private StaticFieldConfig staticFieldConfig;

  private static final String BB2_BENE_ID = "BB2_BENE_ID";
  private static final String BB2_PARTD_CONTRACTS = "BB2_PARTD_CONTRACTS";
  private static final String BB2_HIC_ID = "BB2_HIC_ID";
  private static final String BB2_MBI = "BB2_MBI";

  /**
   * Day-Month-Year date format. Note that SimpleDateFormat is not thread safe so we need one
   * per generator thread.
   */
  private static final ThreadLocal<SimpleDateFormat> BB2_DATE_FORMAT = new ThreadLocal<>();

  /**
   * Get a date string in the format DD-MMM-YY from the given time stamp.
   */
  private static String bb2DateFromTimestamp(long time) {
    SimpleDateFormat dateFormat = BB2_DATE_FORMAT.get();
    if (dateFormat == null) {
      dateFormat = new SimpleDateFormat("dd-MMM-yyyy");
      BB2_DATE_FORMAT.set(dateFormat);
    }
    return dateFormat.format(new Date(time));
  }

  /**
   * Create the output folder and files. Write headers to each file.
   */
  private BB2RIFExporter() {
    cliaLabNumbers = initCliaLabNumbers();
    conditionCodeMapper = new CodeMapper("export/condition_code_map.json");
    medicationCodeMapper = new CodeMapper("export/medication_code_map.json");
    drgCodeMapper = new CodeMapper("export/drg_code_map.json");
    dmeCodeMapper = new CodeMapper("export/dme_code_map.json");
    hcpcsCodeMapper = new CodeMapper("export/hcpcs_code_map.json");
    betosCodeMapper = new CodeMapper("export/betos_code_map.json");
    locationMapper = new CMSStateCodeMapper();
    externalCodes = loadExternalCodes();
    try {
      String csv = Utilities.readResourceAndStripBOM("payers/carriers.csv");
      carrierLookup = SimpleCSV.parse(csv);
      staticFieldConfig = new StaticFieldConfig();
      prepareOutputFiles();
      for (String tsvIssue: staticFieldConfig.validateTSV()) {
        System.out.println(tsvIssue);
      }
    } catch (IOException e) {
      // wrap the exception in a runtime exception.
      // the singleton pattern below doesn't work if the constructor can throw
      // and if these do throw ioexceptions there's nothing we can do anyway
      throw new RuntimeException(e);
    }
  }

  private Map<String, RandomCollection<String>> loadExternalCodes() {
    Map<String, RandomCollection<String>> data = new HashMap<String, RandomCollection<String>>();
    try {
      String fileData = Utilities.readResourceAndStripBOM("export/external_codes.csv");
      List<LinkedHashMap<String, String>> csv = SimpleCSV.parse(fileData);
      for (LinkedHashMap<String, String> row : csv) {
        String primary = row.get("primary");
        String external = row.get("external");
        double count = Double.parseDouble(row.get("count"));
        if (!data.containsKey(primary)) {
          data.put(primary, new RandomCollection<String>());
        }
        data.get(primary).add(count, external);
      }
    } catch (Exception e) {
      if (Config.getAsBoolean("exporter.bfd.require_code_maps", true)) {
        throw new MissingResourceException(
            "Unable to read external code file 'external_codes.csv'",
            "BB2RIFExporter", "external_codes.csv");
      } else {
        // For testing, the external codes are not present.
        System.out.println("BB2RIFExporter is running without 'external_codes.csv'");
      }
      return null;
    }
    return data;
  }

  private <E extends Enum<E>> void setExternalCode(Person person,
      Map<E,String> fieldValues, E diagnosisCodeKey,
      E externalCodeKey, E externalVersionKey,
      E externalPOACodeKey, List<String> presentOnAdmission) {
    // set the external code...
    boolean set = setExternalCode(person, fieldValues, diagnosisCodeKey,
        externalCodeKey, externalVersionKey);
    // ... and also set the 'present on admission' flag...
    if (set && externalPOACodeKey != null && presentOnAdmission != null) {
      String primary = fieldValues.get(diagnosisCodeKey);
      if (primary != null) {
        String present = presentOnAdmission.contains(primary) ? "Y" : "U";
        fieldValues.put(externalPOACodeKey, present);
      }
    }
  }

  private <E extends Enum<E>> boolean setExternalCode(Person person,
      Map<E,String> fieldValues, E diagnosisCodeKey,
      E externalCodeKey, E externalVersionKey) {
    String primary = fieldValues.get(diagnosisCodeKey);
    if (primary != null) {
      String prefix = primary.substring(0, 3);
      if (externalCodes != null && externalCodes.containsKey(prefix)) {
        String externalCode = externalCodes.get(prefix).next(person);
        fieldValues.put(externalCodeKey, externalCode);
        fieldValues.put(externalVersionKey, "0");
        return true;
      }
    }
    return false;
  }

  private static CLIA[] initCliaLabNumbers() {
    int numLabs = Config.getAsInteger("exporter.bfd.clia_labs_count",1);
    CLIA[] labNumbers = new CLIA[numLabs];
    CLIA labNumber = CLIA.parse(Config.get("exporter.bfd.clia_labs_start", "00A0000000"));
    for (int i = 0; i < numLabs; i++) {
      labNumbers[i] = labNumber;
      labNumber = labNumber.next();
    }
    return labNumbers;
  }

  /**
   * Create the output folder. Files will be added as needed.
   */
  final void prepareOutputFiles() throws IOException {
    // Initialize output writers
    File output = Exporter.getOutputFolder("bfd", null);
    output.mkdirs();
    Path outputDirectory = output.toPath();

    rifWriters = new RifWriters(outputDirectory);
  }

  /**
   * Export a manifest file that lists all of the other BFD files (except the NPI file
   * which is special).
   * @throws IOException if something goes wrong
   */
  public void exportManifest() throws IOException {
    File output = Exporter.getOutputFolder("bfd", null);
    output.mkdirs();
    StringWriter manifest = new StringWriter();
    manifest.write("<?xml version=\"1.0\" encoding=\"UTF-8\" standalone=\"yes\"?>\n");
    manifest.write("<dataSetManifest xmlns=\"http://cms.hhs.gov/bluebutton/api/schema/ccw-rif/v9\"");
    manifest.write(String.format(" timestamp=\"%s\" ",
             java.time.Instant.now()
                     .atZone(java.time.ZoneId.of("Z"))
                     .truncatedTo(java.time.temporal.ChronoUnit.SECONDS)
                     .toString()));
    manifest.write("sequenceId=\"0\">\n");
    for (Class<?> rifFile: BB2RIFStructure.RIF_FILES) {
      for (RifEntryStatus status: RifEntryStatus.values()) {
        // generics and arrays are weird so need to cast below rather than declare on the array
        Class<? extends Enum> rifEnum = (Class<? extends Enum>) rifFile;
        SynchronizedBBLineWriter writer = rifWriters.getWriter(rifEnum, status);
        if (writer != null) {
          manifest.write(String.format("  <entry name=\"%s\" type=\"%s\"/>\n",
                  writer.getFile().getName(), rifEnum.getSimpleName()));
        }
      }
    }
    manifest.write("</dataSetManifest>");
    Path manifestPath = output.toPath().resolve("manifest.xml");
    Exporter.overwriteFile(manifestPath, manifest.toString());
  }

  /**
   * Export NPI writer with synthetic providers.
   * @throws IOException if something goes horribly wrong.
   */
  public void exportNPIs() throws IOException {
    HashMap<NPI, String> fieldValues = new HashMap<>();
    SynchronizedBBLineWriter rifWriter = rifWriters.getOrCreateWriter(NPI.class,
            RifEntryStatus.INITIAL, "tsv", "\t");

    for (Provider h : Provider.getProviderList()) {

      // filter - exports only those organizations in use
      Table<Integer, String, AtomicInteger> utilization = h.getUtilization();
      int totalEncounters = utilization.column(Provider.ENCOUNTERS).values().stream()
          .mapToInt(ai -> ai.get()).sum();

      if (totalEncounters > 0) {
        // export organization
        fieldValues.clear();
        fieldValues.put(NPI.NPI, h.npi);
        fieldValues.put(NPI.ENTITY_TYPE_CODE, "2");
        fieldValues.put(NPI.EIN, "<UNAVAIL>");
        fieldValues.put(NPI.ORG_NAME, h.name);
        rifWriter.writeValues(fieldValues);

        Map<String, ArrayList<Clinician>> clinicians = h.clinicianMap;
        for (String specialty : clinicians.keySet()) {
          ArrayList<Clinician> docs = clinicians.get(specialty);
          for (Clinician doc : docs) {
            if (doc.getEncounterCount() > 0) {
              // export each doc
              Map<String,Object> attributes = doc.getAttributes();
              fieldValues.clear();
              fieldValues.put(NPI.NPI, doc.npi);
              fieldValues.put(NPI.ENTITY_TYPE_CODE, "1");
              fieldValues.put(NPI.LAST_NAME,
                  attributes.get(Clinician.LAST_NAME).toString());
              fieldValues.put(NPI.FIRST_NAME,
                  attributes.get(Clinician.FIRST_NAME).toString());
              fieldValues.put(NPI.PREFIX,
                  attributes.get(Clinician.NAME_PREFIX).toString());
              fieldValues.put(NPI.CREDENTIALS, "M.D.");
              rifWriter.writeValues(fieldValues);
            }
          }
        }
      }
    }
  }

  /**
   * Export the current values of IDs so subsequent runs can use them as a starting point.
   * @throws IOException if something goes wrong
   */
  public void exportEndState() throws IOException {
    Properties endState = new Properties();
    endState.setProperty("exporter.bfd.bene_id_start", beneId.toString());
    endState.setProperty("exporter.bfd.clm_id_start", claimId.toString());
    endState.setProperty("exporter.bfd.clm_grp_id_start", claimGroupId.toString());
    endState.setProperty("exporter.bfd.pde_id_start", pdeId.toString());
    endState.setProperty("exporter.bfd.mbi_start", mbi.toString());
    endState.setProperty("exporter.bfd.hicn_start", hicn.toString());
    endState.setProperty("exporter.bfd.fi_doc_cntl_num_start", fiDocCntlNum.toString());
    endState.setProperty("exporter.bfd.carr_clm_cntl_num_start", carrClmCntlNum.toString());
    File outputDir = Exporter.getOutputFolder("bfd", null);
    FileOutputStream f = new FileOutputStream(new File(outputDir, "end_state.properties"));
    endState.store(f, "BFD Properties End State");
    f.close();
  }

  /**
   * Export a single person.
   * @param person the person to export
   * @param stopTime end time of simulation
   * @param yearsOfHistory number of years of claims to export
   * @throws IOException if something goes wrong
   */
  public void export(Person person, long stopTime, int yearsOfHistory) throws IOException {
    exportBeneficiary(person, stopTime);
    exportBeneficiaryHistory(person, stopTime);
    long startTime = stopTime - Utilities.convertTime("years", yearsOfHistory);
    exportInpatient(person, startTime, stopTime);
    exportOutpatient(person, startTime, stopTime);
    exportCarrier(person, startTime, stopTime);
    exportPrescription(person, startTime, stopTime);
    exportDME(person, startTime, stopTime);
    exportHome(person, startTime, stopTime);
    exportHospice(person, startTime, stopTime);
    exportSNF(person, startTime, stopTime);
  }

  /**
   * Export a beneficiary details for single person.
   * @param person the person to export
   * @param stopTime end time of simulation
   * @throws IOException if something goes wrong
   */
  private void exportBeneficiary(Person person,
        long stopTime) throws IOException {
    String beneIdStr = Long.toString(BB2RIFExporter.beneId.getAndDecrement());
    person.attributes.put(BB2_BENE_ID, beneIdStr);
    String hicId = BB2RIFExporter.hicn.getAndUpdate((v) -> v.next()).toString();
    person.attributes.put(BB2_HIC_ID, hicId);
    String mbiStr = BB2RIFExporter.mbi.getAndUpdate((v) -> v.next()).toString();
    person.attributes.put(BB2_MBI, mbiStr);
    int yearsOfHistory = Config.getAsInteger("exporter.years_of_history");
    int endYear = Utilities.getYear(stopTime);
    int endMonth = Utilities.getMonth(stopTime);
    long deathDate = -1;
    if (person.attributes.get(Person.DEATHDATE) != null) {
      deathDate = (long)person.attributes.get(Person.DEATHDATE);
      if (deathDate > stopTime) {
        deathDate = -1; // Ignore future death date that may have been set by a module
      } else {
        endYear = Utilities.getYear(deathDate);
        endMonth = Utilities.getMonth(deathDate);
      }
    }

    PartCContractHistory partCContracts = new PartCContractHistory(person,
            deathDate == -1 ? stopTime : deathDate, yearsOfHistory);
    PartDContractHistory partDContracts = new PartDContractHistory(person,
            deathDate == -1 ? stopTime : deathDate, yearsOfHistory);
    person.attributes.put(BB2_PARTD_CONTRACTS, partDContracts); // used in exportPrescription

    RifEntryStatus entryStatus = RifEntryStatus.INITIAL;
    String initialBeneEntitlementReason = null;
    synchronized (rifWriters.getOrCreateWriter(BENEFICIARY.class, entryStatus)) {
      for (int year = endYear - yearsOfHistory; year <= endYear; year++) {
        HashMap<BENEFICIARY, String> fieldValues = new HashMap<>();
        staticFieldConfig.setValues(fieldValues, BENEFICIARY.class, person);
        if (entryStatus != RifEntryStatus.INITIAL) {
          // The first year output is set via staticFieldConfig to "INSERT", subsequent years
          // need to be "UPDATE"
          fieldValues.put(BENEFICIARY.DML_IND, "UPDATE");
        }

        fieldValues.put(BENEFICIARY.RFRNC_YR, String.valueOf(year));
        int monthCount = year == endYear ? endMonth : 12;
        String monthCountStr = String.valueOf(monthCount);
        fieldValues.put(BENEFICIARY.A_MO_CNT, monthCountStr);
        fieldValues.put(BENEFICIARY.B_MO_CNT, monthCountStr);
        fieldValues.put(BENEFICIARY.BUYIN_MO_CNT, monthCountStr);
        int partDMonthsCovered = partDContracts.getCoveredMonthsCount(year);
        fieldValues.put(BENEFICIARY.PLAN_CVRG_MO_CNT, String.valueOf(partDMonthsCovered));
        fieldValues.put(BENEFICIARY.BENE_ID, beneIdStr);
        fieldValues.put(BENEFICIARY.BENE_CRNT_HIC_NUM, hicId);
        fieldValues.put(BENEFICIARY.MBI_NUM, mbiStr);
        fieldValues.put(BENEFICIARY.BENE_SEX_IDENT_CD,
                getBB2SexCode((String)person.attributes.get(Person.GENDER)));
        String zipCode = (String)person.attributes.get(Person.ZIP);
        fieldValues.put(BENEFICIARY.BENE_ZIP_CD, zipCode);
        fieldValues.put(BENEFICIARY.BENE_COUNTY_CD,
                locationMapper.zipToCountyCode(zipCode));
        for (int i = 0; i < monthCount; i++) {
          fieldValues.put(BB2RIFStructure.beneficiaryFipsStateCntyFields[i],
              locationMapper.zipToFipsCountyCode(zipCode));
        }
        fieldValues.put(BENEFICIARY.STATE_CODE,
                locationMapper.getStateCode((String)person.attributes.get(Person.STATE)));
        String raceCode = bb2RaceCode(
                (String)person.attributes.get(Person.ETHNICITY),
                (String)person.attributes.get(Person.RACE));
        fieldValues.put(BENEFICIARY.BENE_RACE_CD, raceCode);
        fieldValues.put(BENEFICIARY.RTI_RACE_CD, raceCode); // TODO: implement RTI alogorithm
        fieldValues.put(BENEFICIARY.BENE_SRNM_NAME,
                (String)person.attributes.get(Person.LAST_NAME));
        String givenName = (String)person.attributes.get(Person.FIRST_NAME);
        fieldValues.put(BENEFICIARY.BENE_GVN_NAME, StringUtils.truncate(givenName, 15));
        long birthdate = (long) person.attributes.get(Person.BIRTHDATE);
        fieldValues.put(BENEFICIARY.BENE_BIRTH_DT, bb2DateFromTimestamp(birthdate));
        fieldValues.put(BENEFICIARY.AGE, String.valueOf(ageAtEndOfYear(birthdate, year)));
        fieldValues.put(BENEFICIARY.BENE_PTA_TRMNTN_CD, "0");
        fieldValues.put(BENEFICIARY.BENE_PTB_TRMNTN_CD, "0");
        if (deathDate != -1) {
          // only add death date for years when it was (presumably) known. E.g. If we are outputting
          // record for 2005 and patient died in 2007 we don't include the death date.
          if (Utilities.getYear(deathDate) <= year) {
            fieldValues.put(BENEFICIARY.DEATH_DT, bb2DateFromTimestamp(deathDate));
            fieldValues.put(BENEFICIARY.BENE_PTA_TRMNTN_CD, "1");
            fieldValues.put(BENEFICIARY.BENE_PTB_TRMNTN_CD, "1");
          }
        }
        boolean medicareAgeThisYear = ageAtEndOfYear(birthdate, year) >= 65;
        boolean esrdThisYear = hasESRD(person, year);
        fieldValues.put(BENEFICIARY.BENE_ESRD_IND, esrdThisYear ? "Y" : "0");
        // "0" = old age, "2" = ESRD
        if (medicareAgeThisYear) {
          fieldValues.put(BENEFICIARY.BENE_ENTLMT_RSN_CURR, "0");
        } else if (esrdThisYear) {
          fieldValues.put(BENEFICIARY.BENE_ENTLMT_RSN_CURR, "2");
        }
        if (initialBeneEntitlementReason == null) {
          initialBeneEntitlementReason = fieldValues.get(BENEFICIARY.BENE_ENTLMT_RSN_CURR);
        }
        if (initialBeneEntitlementReason != null) {
          fieldValues.put(BENEFICIARY.BENE_ENTLMT_RSN_ORIG, initialBeneEntitlementReason);
        }

        for (PartCContractHistory.ContractPeriod period:
                partCContracts.getContractPeriods(year)) {
          PartCContractID partCContractID = period.getContractID();
          if (partCContractID != null) {
            String partCContractIDStr = partCContractID.toString();
            String partCPBPIDStr = period.getPlanBenefitPackageID().toString();
            List<Integer> coveredMonths = period.getCoveredMonths(year);
            for (int i: coveredMonths) {
              fieldValues.put(BB2RIFStructure.beneficiaryPartCContractFields[i - 1],
                      partCContractIDStr);
              fieldValues.put(BB2RIFStructure.beneficiaryPartCPBPFields[i - 1],
                      partCPBPIDStr);
            }
          }
        }

        // TODO: make claim copay match the designated cost sharing code
        String partDCostSharingCode = getPartDCostSharingCode(person);
        int rdsMonthCount = 0;
        for (PartDContractHistory.ContractPeriod period:
                partDContracts.getContractPeriods(year)) {
          PartDContractID partDContractID = period.getContractID();
          String partDDrugSubsidyIndicator =
                  partDContracts.getEmployeePDPIndicator(partDContractID);
          if (partDContractID != null) {
            String partDContractIDStr = partDContractID.toString();
            String partDPBPIDStr = period.getPlanBenefitPackageID().toString();
            List<Integer> coveredMonths = period.getCoveredMonths(year);
            if (partDDrugSubsidyIndicator.equals("Y")) {
              rdsMonthCount += coveredMonths.size();
            }
            for (int i: coveredMonths) {
              fieldValues.put(BB2RIFStructure.beneficiaryPartDContractFields[i - 1],
                      partDContractIDStr);
              fieldValues.put(BB2RIFStructure.beneficiaryPartDPBPFields[i - 1],
                      partDPBPIDStr);
              fieldValues.put(BB2RIFStructure.beneficiaryPartDSegmentFields[i - 1], "000");
              fieldValues.put(BB2RIFStructure.beneficiaryPartDCostSharingFields[i - 1],
                      partDCostSharingCode);
              fieldValues.put(BB2RIFStructure.benficiaryPartDRetireeDrugSubsidyFields[i - 1],
                      partDDrugSubsidyIndicator);
            }
          } else {
            for (int i: period.getCoveredMonths(year)) {
              // Not enrolled this month
              fieldValues.put(BB2RIFStructure.beneficiaryPartDCostSharingFields[i - 1], "00");
              fieldValues.put(BB2RIFStructure.benficiaryPartDRetireeDrugSubsidyFields[i - 1],
                      partDDrugSubsidyIndicator);
            }
          }
        }
        fieldValues.put(BENEFICIARY.RDS_MO_CNT, Integer.toString(rdsMonthCount));

        String dualEligibleStatusCode = getDualEligibilityCode(person, year);
        String medicareStatusCode = getMedicareStatusCode(medicareAgeThisYear, esrdThisYear,
                isBlind(person));
        String buyInIndicator = getEntitlementBuyIn(dualEligibleStatusCode, medicareStatusCode);
        for (int month = 0; month < monthCount; month++) {
          fieldValues.put(BB2RIFStructure.beneficiaryDualEligibleStatusFields[month],
                  dualEligibleStatusCode);
          fieldValues.put(BB2RIFStructure.beneficiaryMedicareStatusFields[month],
                  medicareStatusCode);
          fieldValues.put(BB2RIFStructure.beneficiaryMedicareEntitlementFields[month],
                  buyInIndicator);
        }
        rifWriters.writeValues(BENEFICIARY.class, fieldValues, entryStatus);
        if (year == (endYear - 1)) {
          entryStatus = RifEntryStatus.FINAL;
        } else {
          entryStatus = RifEntryStatus.INTERIM;
        }
      }
    }
  }

  private static String getEntitlementBuyIn(String dualEligibleStatusCode,
          String medicareStatusCode) {
    if (medicareStatusCode.equals("00")) {
      return "0"; // not enrolled
    } else {
      if (dualEligibleStatusCode.equals("NA")) {
        // not dual eligible
        return "3"; // Part A and Part B
      } else {
        // dual eligible
        return "C"; // Part A and Part B state buy-in
      }
    }

  }

  private static String getMedicareStatusCode(boolean medicareAge, boolean esrd, boolean blind) {
    if (medicareAge) {
      if (esrd) {
        return "11";
      } else {
        return "10";
      }
    } else if (blind) {
      if (esrd) {
        return "21";
      } else {
        return "20";
      }
    } else if (esrd) {
      return "31";
    } else {
      return "00"; // Not enrolled
    }
  }

  private static String getPartDCostSharingCode(Person person) {
    double incomeLevel = Double.parseDouble(
            person.attributes.get(Person.INCOME_LEVEL).toString());
    if (incomeLevel >= 1.0) {
      // Beneficiary enrolled in Parts A and/or B, and Part D; no premium or cost sharing subsidy
      return "09";
    } else if (incomeLevel >= 0.6) {
      // Beneficiary enrolled in Parts A and/or B, and Part D; deemed eligible for LIS with 100%
      // premium subsidy and high copayment
      return "03";
    } else if (incomeLevel >= 0.3) {
      // Beneficiary enrolled in Parts A and/or B, and Part D; deemed eligible for LIS with 100%
      // premium subsidy and low copayment
      return "02";
    }
    // Beneficiary enrolled in Parts A and/or B, and Part D; deemed eligible for LIS with 100%
    // premium subsidy and no copayment
    return "01";
  }

  // Income level < 0.3
  private static final RandomCollection<String> incomeBandOneDualCodes = new RandomCollection<>();
  // 0.3 <= Income level < 0.6
  private static final RandomCollection<String> incomeBandTwoDualCodes = new RandomCollection<>();
  // 0.6 <= Income level < 1.0
  private static final RandomCollection<String> incomeBandThreeDualCodes = new RandomCollection<>();

  static {
    // Specified Low-Income Medicare Beneficiary (SLMB)-only
    incomeBandOneDualCodes.add(1.3, "03");
    // SLMB and full Medicaid coverage, including prescription drugs
    incomeBandOneDualCodes.add(0.5, "04");
    // Other dual eligible, but without Medicaid coverage
    incomeBandOneDualCodes.add(0.007, "09");
    // Unknown
    incomeBandOneDualCodes.add(0.05, "99");
    // Not in code book but present in database
    incomeBandOneDualCodes.add(0.04, "AA");
    // Not in code book but present in database
    incomeBandOneDualCodes.add(0.1, "");

    // QMB and full Medicaid coverage, including prescription drugs
    incomeBandTwoDualCodes.add(8.2, "02");
    // Other dual eligible, but without Medicaid coverage
    incomeBandTwoDualCodes.add(0.007, "09");
    // Unknown
    incomeBandTwoDualCodes.add(0.05, "99");
    // Not in code book but present in database
    incomeBandTwoDualCodes.add(0.04, "AA");
    // Not in code book but present in database
    incomeBandTwoDualCodes.add(0.1, "");

    // Qualified Medicare Beneficiary (QMB)-only
    incomeBandThreeDualCodes.add(2.2, "01");
    // Qualifying individuals (QI)
    incomeBandThreeDualCodes.add(0.8, "06");
    // Other dual eligible (not QMB, SLMB, QWDI, or QI) with full Medicaid coverage, including
    // prescription Drugs
    incomeBandThreeDualCodes.add(2.9, "08");
    // Other dual eligible, but without Medicaid coverage
    incomeBandThreeDualCodes.add(0.007, "09");
    // Unknown
    incomeBandThreeDualCodes.add(0.05, "99");
    // Not in code book but present in database
    incomeBandThreeDualCodes.add(0.04, "AA");
    // Not in code book but present in database
    incomeBandThreeDualCodes.add(0.1, "");
  }

  private String getDualEligibilityCode(Person person, int year) {
    // TBD add support for the following additional code (%-age in brackets is observed
    // frequency in CMS data):
    // 00 (15.6%) - Not enrolled in Medicare for the month
    String partDCostSharingCode = getPartDCostSharingCode(person);
    if (partDCostSharingCode.equals("03")) {
      return incomeBandThreeDualCodes.next(person);
    } else if (partDCostSharingCode.equals("02")) {
      return incomeBandTwoDualCodes.next(person);
    } else if (partDCostSharingCode.equals("01")) {
      return incomeBandOneDualCodes.next(person);
    } else if (hasESRD(person, year) || isBlind(person)) {
      return "05"; // (0.001%) Qualified Disabled Working Individual (QDWI)
    } else {
      return "NA"; // (68.3%) Non-Medicaid
    }
  }

  private String getBB2SexCode(String sex) {
    switch (sex) {
      case "M":
        return "1";
      case "F":
        return "2";
      default:
        return "0";
    }
  }

  private static final Comparator<Entry> ENTRY_SORTER = new Comparator<Entry>() {
    @Override
    public int compare(Entry o1, Entry o2) {
      return (int)(o2.start - o1.start);
    }
  };

  /**
   * This returns the list of active diagnoses, sorted by most recent first
   * and oldest last.
   * @param person patient with the diagnoses.
   * @return the list of active diagnoses, sorted by most recent first and oldest last.
   */
  private List<String> getDiagnosesCodes(Person person, long time) {
    // Collect the active diagnoses at the given time,
    // keeping only those diagnoses that are mappable.
    List<Entry> diagnoses = new ArrayList<Entry>();
    for (HealthRecord.Encounter encounter : person.record.encounters) {
      if (encounter.start <= time) {
        for (Entry dx : encounter.conditions) {
          if (dx.start <= time && (dx.stop == 0L || dx.stop > time)) {
            if (conditionCodeMapper.canMap(dx.codes.get(0).code)) {
              String mapped = conditionCodeMapper.map(dx.codes.get(0).code, person, true);
              // Temporarily add the mapped code... we'll remove it later.
              Code mappedCode = new Code("ICD10", mapped, dx.codes.get(0).display);
              dx.codes.add(mappedCode);
              diagnoses.add(dx);
            }
          }
        }
      }
    }
    // Sort them by date and then return only the mapped codes (not the entire Entry).
    diagnoses.sort(ENTRY_SORTER);
    List<String> mappedDiagnosisCodes = new ArrayList<String>();
    for (Entry dx : diagnoses) {
      mappedDiagnosisCodes.add(dx.codes.remove(dx.codes.size() - 1).code);
    }
    return mappedDiagnosisCodes;
  }

  /**
   * Determines whether the person has end stage renal disease at the end of the supplied year.
   * @param person the person
   * @param year the year
   * @return true if has ESRD, false otherwise
   */
  private boolean hasESRD(Person person, int year) {
    long timestamp = Utilities.convertCalendarYearsToTime(year + 1); // +1 for end of year
    List<String> mappedDiagnosisCodes = getDiagnosesCodes(person, timestamp);
    return mappedDiagnosisCodes.contains("N18.6");
  }

  private boolean isBlind(Person person) {
    return person.attributes.containsKey(Person.BLINDNESS)
            && person.attributes.get(Person.BLINDNESS).equals(true);
  }

  /**
   * Export a beneficiary history for single person. Assumes exportBeneficiary
   * was called first to set up various ID on person
   * @param person the person to export
   * @param stopTime end time of simulation
   * @throws IOException if something goes wrong
   */
  private void exportBeneficiaryHistory(Person person,
        long stopTime) throws IOException {
    HashMap<BENEFICIARY_HISTORY, String> fieldValues = new HashMap<>();

    staticFieldConfig.setValues(fieldValues, BENEFICIARY_HISTORY.class, person);

    String beneIdStr = (String)person.attributes.get(BB2_BENE_ID);
    fieldValues.put(BENEFICIARY_HISTORY.BENE_ID, beneIdStr);
    String hicId = (String)person.attributes.get(BB2_HIC_ID);
    fieldValues.put(BENEFICIARY_HISTORY.BENE_CRNT_HIC_NUM, hicId);
    String mbiStr = (String)person.attributes.get(BB2_MBI);
    fieldValues.put(BENEFICIARY_HISTORY.MBI_NUM, mbiStr);
    fieldValues.put(BENEFICIARY_HISTORY.BENE_SEX_IDENT_CD,
            getBB2SexCode((String)person.attributes.get(Person.GENDER)));
    long birthdate = (long) person.attributes.get(Person.BIRTHDATE);
    fieldValues.put(BENEFICIARY_HISTORY.BENE_BIRTH_DT, bb2DateFromTimestamp(birthdate));
    String zipCode = (String)person.attributes.get(Person.ZIP);
    fieldValues.put(BENEFICIARY_HISTORY.BENE_COUNTY_CD,
            locationMapper.zipToCountyCode(zipCode));
    fieldValues.put(BENEFICIARY_HISTORY.STATE_CODE,
            locationMapper.getStateCode((String)person.attributes.get(Person.STATE)));
    fieldValues.put(BENEFICIARY_HISTORY.BENE_ZIP_CD,
            (String)person.attributes.get(Person.ZIP));
    fieldValues.put(BENEFICIARY_HISTORY.BENE_RACE_CD,
            bb2RaceCode(
                    (String)person.attributes.get(Person.ETHNICITY),
                    (String)person.attributes.get(Person.RACE)));
    fieldValues.put(BENEFICIARY_HISTORY.BENE_SRNM_NAME,
            (String)person.attributes.get(Person.LAST_NAME));
    fieldValues.put(BENEFICIARY_HISTORY.BENE_GVN_NAME,
            (String)person.attributes.get(Person.FIRST_NAME));
    String terminationCode = "0";
    if (person.attributes.get(Person.DEATHDATE) != null) {
      long deathDate = (long)person.attributes.get(Person.DEATHDATE);
      if (deathDate <= stopTime) {
        terminationCode = "1"; // Ignore future death date that may have been set by a module
      }
    }
    fieldValues.put(BENEFICIARY_HISTORY.BENE_PTA_TRMNTN_CD, terminationCode);
    fieldValues.put(BENEFICIARY_HISTORY.BENE_PTB_TRMNTN_CD, terminationCode);
    int year = Utilities.getYear(stopTime);
    boolean medicareAge = ageAtEndOfYear(birthdate, year) >= 65;
    boolean esrd = hasESRD(person, year);
    fieldValues.put(BENEFICIARY_HISTORY.BENE_ESRD_IND, esrd ? "Y" : "0");
    // "0" = old age, "2" = ESRD
    if (medicareAge) {
      fieldValues.put(BENEFICIARY_HISTORY.BENE_ENTLMT_RSN_CURR, "0");
    } else if (esrd) {
      fieldValues.put(BENEFICIARY_HISTORY.BENE_ENTLMT_RSN_CURR, "2");
    }
    String initialBeneEntitlementReason = fieldValues.get(BENEFICIARY_HISTORY.BENE_ENTLMT_RSN_CURR);
    if (initialBeneEntitlementReason != null) {
      fieldValues.put(BENEFICIARY_HISTORY.BENE_ENTLMT_RSN_ORIG, initialBeneEntitlementReason);
    }
    rifWriters.writeValues(BENEFICIARY_HISTORY.class, fieldValues);
  }

  /**
   * Calculate the age of a person at the end of the given year.
   * @param birthdate a person's birthdate specified as number of milliseconds since the epoch
   * @param year the year
   * @return the person's age
   */
  private static int ageAtEndOfYear(long birthdate, int year) {
    return year - Utilities.getYear(birthdate);
  }

  /**
   * Export outpatient claims details for a single person.
   * @param person the person to export
   * @param startTime earliest claim date to export
   * @param stopTime end time of simulation
   * @throws IOException if something goes wrong
   */
  private void exportOutpatient(Person person, long startTime, long stopTime)
        throws IOException {
    HashMap<OUTPATIENT, String> fieldValues = new HashMap<>();

    for (HealthRecord.Encounter encounter : person.record.encounters) {
      if (encounter.stop < startTime) {
        continue;
      }
      boolean isVirtual = encounter.type.equals(EncounterType.VIRTUAL.toString());
      boolean isVirtualOutpatient = isVirtual &&
          (ProviderType.HOSPITAL == encounter.provider.type);
      boolean isAmbulatory = encounter.type.equals(EncounterType.AMBULATORY.toString());
      boolean isOutpatient = encounter.type.equals(EncounterType.OUTPATIENT.toString());
      boolean isUrgent = encounter.type.equals(EncounterType.URGENTCARE.toString());
      boolean isPrimary = (ProviderType.PRIMARY == encounter.provider.type);
      // IHS facilities have valid 6 digit id, IHS centers don't
      boolean isIHSCenter = (ProviderType.IHS == encounter.provider.type)
              && encounter.provider.id.length() != 6;
      boolean isVA = (ProviderType.VETERAN == encounter.provider.type);

      if (isVA || isIHSCenter || isPrimary || isUrgent) {
        continue;
      }
      if (!isAmbulatory && !isOutpatient && !isVirtualOutpatient) {
        continue;
      }

      long claimId = BB2RIFExporter.claimId.getAndDecrement();
      int claimGroupId = BB2RIFExporter.claimGroupId.getAndDecrement();
      long fiDocId = BB2RIFExporter.fiDocCntlNum.getAndDecrement();

      staticFieldConfig.setValues(fieldValues, OUTPATIENT.class, person);

      // The REQUIRED fields
      fieldValues.put(OUTPATIENT.BENE_ID, (String) person.attributes.get(BB2_BENE_ID));
      fieldValues.put(OUTPATIENT.CLM_ID, "" + claimId);
      fieldValues.put(OUTPATIENT.CLM_GRP_ID, "" + claimGroupId);
      fieldValues.put(OUTPATIENT.FI_DOC_CLM_CNTL_NUM, "" + fiDocId);
      fieldValues.put(OUTPATIENT.CLM_FROM_DT, bb2DateFromTimestamp(encounter.start));
      fieldValues.put(OUTPATIENT.CLM_THRU_DT, bb2DateFromTimestamp(encounter.stop));
      fieldValues.put(OUTPATIENT.NCH_WKLY_PROC_DT,
              bb2DateFromTimestamp(ExportHelper.nextFriday(encounter.stop)));
      fieldValues.put(OUTPATIENT.PRVDR_NUM, encounter.provider.id);
      fieldValues.put(OUTPATIENT.AT_PHYSN_NPI, encounter.clinician.npi);
      fieldValues.put(OUTPATIENT.RNDRNG_PHYSN_NPI, encounter.clinician.npi);
      fieldValues.put(OUTPATIENT.ORG_NPI_NUM, encounter.provider.npi);
      fieldValues.put(OUTPATIENT.OP_PHYSN_NPI, encounter.clinician.npi);
      fieldValues.put(OUTPATIENT.CLM_PMT_AMT, String.format("%.2f",
              encounter.claim.getTotalClaimCost()));
      if (encounter.claim.payer == Payer.getGovernmentPayer(HealthInsuranceModule.MEDICARE)) {
        fieldValues.put(OUTPATIENT.NCH_PRMRY_PYR_CLM_PD_AMT, "0");
      } else {
        fieldValues.put(OUTPATIENT.NCH_PRMRY_PYR_CLM_PD_AMT,
                String.format("%.2f", encounter.claim.getCoveredCost()));
      }
      fieldValues.put(OUTPATIENT.PRVDR_STATE_CD,
              locationMapper.getStateCode(encounter.provider.state));
      // PTNT_DSCHRG_STUS_CD: 1=home, 2=transfer, 3=SNF, 20=died, 30=still here
      String field = null;
      if (encounter.ended) {
        field = "1";
      } else {
        field = "30"; // the patient is still here
      }
      if (!person.alive(encounter.stop)) {
        field = "20"; // the patient died before the encounter ended
      }
      fieldValues.put(OUTPATIENT.PTNT_DSCHRG_STUS_CD, field);
      fieldValues.put(OUTPATIENT.CLM_TOT_CHRG_AMT,
              String.format("%.2f", encounter.claim.getTotalClaimCost()));
      fieldValues.put(OUTPATIENT.CLM_OP_PRVDR_PMT_AMT,
              String.format("%.2f", encounter.claim.getTotalClaimCost()));
      fieldValues.put(OUTPATIENT.REV_CNTR_TOT_CHRG_AMT,
              String.format("%.2f", encounter.claim.getCoveredCost()));
      fieldValues.put(OUTPATIENT.REV_CNTR_NCVRD_CHRG_AMT,
              String.format("%.2f", encounter.claim.getPatientCost()));
      fieldValues.put(OUTPATIENT.NCH_BENE_PTB_DDCTBL_AMT,
              String.format("%.2f", encounter.claim.getDeductiblePaid()));
      fieldValues.put(OUTPATIENT.REV_CNTR_CASH_DDCTBL_AMT,
              String.format("%.2f", encounter.claim.getDeductiblePaid()));
      fieldValues.put(OUTPATIENT.REV_CNTR_COINSRNC_WGE_ADJSTD_C,
              String.format("%.2f", encounter.claim.getCoinsurancePaid()));
      fieldValues.put(OUTPATIENT.REV_CNTR_PMT_AMT_AMT,
              String.format("%.2f", encounter.claim.getTotalClaimCost()));
      fieldValues.put(OUTPATIENT.REV_CNTR_PRVDR_PMT_AMT,
              String.format("%.2f", encounter.claim.getTotalClaimCost()));
      fieldValues.put(OUTPATIENT.REV_CNTR_PTNT_RSPNSBLTY_PMT,
              String.format("%.2f",
                      encounter.claim.getDeductiblePaid() + encounter.claim.getCoinsurancePaid()));
      fieldValues.put(OUTPATIENT.REV_CNTR_RDCD_COINSRNC_AMT,
              String.format("%.2f", encounter.claim.getCoinsurancePaid()));

      String icdReasonCode = null;
      if (encounter.reason != null) {
        // If the encounter has a recorded reason, enter the mapped
        // values into the principle diagnoses code.
        if (conditionCodeMapper.canMap(encounter.reason.code)) {
          icdReasonCode = conditionCodeMapper.map(encounter.reason.code, person, true);
          fieldValues.put(OUTPATIENT.PRNCPAL_DGNS_CD, icdReasonCode);
        }
      }

      // Use the active condition diagnoses to enter mapped values
      // into the diagnoses codes.
      List<String> mappedDiagnosisCodes = getDiagnosesCodes(person, encounter.stop);
      boolean noDiagnoses = mappedDiagnosisCodes.isEmpty();
      if (!noDiagnoses) {
        int smallest = Math.min(mappedDiagnosisCodes.size(),
                BB2RIFStructure.outpatientDxFields.length);
        for (int i = 0; i < smallest; i++) {
          OUTPATIENT[] dxField = BB2RIFStructure.outpatientDxFields[i];
          fieldValues.put(dxField[0], mappedDiagnosisCodes.get(i));
          fieldValues.put(dxField[1], "0"); // 0=ICD10
        }
        if (!fieldValues.containsKey(OUTPATIENT.PRNCPAL_DGNS_CD)) {
          fieldValues.put(OUTPATIENT.PRNCPAL_DGNS_CD, mappedDiagnosisCodes.get(0));
        }
      }

      // Check for external code...
      setExternalCode(person, fieldValues,
          OUTPATIENT.PRNCPAL_DGNS_CD, OUTPATIENT.ICD_DGNS_E_CD1, OUTPATIENT.ICD_DGNS_E_VRSN_CD1);
      setExternalCode(person, fieldValues,
          OUTPATIENT.PRNCPAL_DGNS_CD, OUTPATIENT.FST_DGNS_E_CD, OUTPATIENT.FST_DGNS_E_VRSN_CD);

      // Use the procedures in this encounter to enter mapped values
      boolean noProcedures = false;
      if (!encounter.procedures.isEmpty()) {
        List<HealthRecord.Procedure> mappableProcedures = new ArrayList<>();
        List<String> mappedProcedureCodes = new ArrayList<>();
        for (HealthRecord.Procedure procedure : encounter.procedures) {
          for (HealthRecord.Code code : procedure.codes) {
            if (conditionCodeMapper.canMap(code.code)) {
              mappableProcedures.add(procedure);
              mappedProcedureCodes.add(conditionCodeMapper.map(code.code, person, true));
              break; // take the first mappable code for each procedure
            }
          }
        }
        if (!mappableProcedures.isEmpty()) {
          int smallest = Math.min(mappableProcedures.size(),
                  BB2RIFStructure.outpatientPxFields.length);
          for (int i = 0; i < smallest; i++) {
            OUTPATIENT[] pxField = BB2RIFStructure.outpatientPxFields[i];
            fieldValues.put(pxField[0], mappedProcedureCodes.get(i));
            fieldValues.put(pxField[1], "0"); // 0=ICD10
            fieldValues.put(pxField[2], bb2DateFromTimestamp(mappableProcedures.get(i).start));
          }
        } else {
          noProcedures = true;
        }
      }
      if (icdReasonCode == null && noDiagnoses && noProcedures) {
        continue; // skip this encounter
      }
      String revCenter = fieldValues.get(OUTPATIENT.REV_CNTR);
      if (isVirtual) {
        revCenter = person.randBoolean() ? "0780" : "0789";
        fieldValues.put(OUTPATIENT.REV_CNTR, revCenter);
      }

      synchronized (rifWriters.getOrCreateWriter(OUTPATIENT.class)) {
        int claimLine = 1;
        for (ClaimEntry lineItem : encounter.claim.items) {
          String hcpcsCode = null;
          if (lineItem.entry instanceof HealthRecord.Procedure) {
            for (HealthRecord.Code code : lineItem.entry.codes) {
              if (hcpcsCodeMapper.canMap(code.code)) {
                hcpcsCode = hcpcsCodeMapper.map(code.code, person, true);
                break; // take the first mappable code for each procedure
              }
            }
            fieldValues.put(OUTPATIENT.REV_CNTR, revCenter);
            fieldValues.remove(OUTPATIENT.REV_CNTR_IDE_NDC_UPC_NUM);
            fieldValues.remove(OUTPATIENT.REV_CNTR_NDC_QTY);
            fieldValues.remove(OUTPATIENT.REV_CNTR_NDC_QTY_QLFR_CD);
          } else if (lineItem.entry instanceof HealthRecord.Medication) {
            HealthRecord.Medication med = (HealthRecord.Medication) lineItem.entry;
            if (med.administration) {
              hcpcsCode = "T1502";  // Administration of medication
              fieldValues.put(OUTPATIENT.REV_CNTR, "0636"); // Drugs requiring specific id
              String ndcCode = medicationCodeMapper.map(med.codes.get(0).code, person);
              fieldValues.put(OUTPATIENT.REV_CNTR_IDE_NDC_UPC_NUM, ndcCode);
              fieldValues.put(OUTPATIENT.REV_CNTR_NDC_QTY, "1"); // 1 Unit
              fieldValues.put(OUTPATIENT.REV_CNTR_NDC_QTY_QLFR_CD, "UN"); // Unit
            }
          }
          if (hcpcsCode == null) {
            continue;
          }

          fieldValues.put(OUTPATIENT.CLM_LINE_NUM, Integer.toString(claimLine++));
          fieldValues.put(OUTPATIENT.REV_CNTR_DT, bb2DateFromTimestamp(lineItem.entry.start));
          fieldValues.put(OUTPATIENT.HCPCS_CD, hcpcsCode);
          fieldValues.put(OUTPATIENT.REV_CNTR_RATE_AMT,
              String.format("%.2f", (lineItem.cost)));
          fieldValues.put(OUTPATIENT.REV_CNTR_PMT_AMT_AMT,
              String.format("%.2f", lineItem.coinsurance + lineItem.payer));
          fieldValues.put(OUTPATIENT.REV_CNTR_TOT_CHRG_AMT,
              String.format("%.2f", lineItem.cost));
          fieldValues.put(OUTPATIENT.REV_CNTR_NCVRD_CHRG_AMT,
              String.format("%.2f", lineItem.copay + lineItem.deductible + lineItem.pocket));
          rifWriters.writeValues(OUTPATIENT.class, fieldValues);
        }

        if (claimLine == 1) {
          // If claimLine still equals 1, then no line items were successfully added.
          // Add a single top-level entry.
          fieldValues.put(OUTPATIENT.CLM_LINE_NUM, Integer.toString(claimLine));
          fieldValues.put(OUTPATIENT.REV_CNTR_DT, bb2DateFromTimestamp(encounter.start));
          // 99241: "Office consultation for a new or established patient"
          fieldValues.put(OUTPATIENT.HCPCS_CD, "99241");
          rifWriters.writeValues(OUTPATIENT.class, fieldValues);
        }
      }
    }
  }

  /**
   * Export inpatient claims details for a single person.
   * @param person the person to export
   * @param startTime earliest claim date to export
   * @param stopTime end time of simulation
   * @throws IOException if something goes wrong
   */
  private void exportInpatient(Person person, long startTime, long stopTime)
        throws IOException {
    HashMap<INPATIENT, String> fieldValues = new HashMap<>();

    boolean previousEmergency = false;

    for (HealthRecord.Encounter encounter : person.record.encounters) {
      if (encounter.stop < startTime) {
        continue;
      }
      boolean isInpatient = encounter.type.equals(EncounterType.INPATIENT.toString());
      boolean isEmergency = encounter.type.equals(EncounterType.EMERGENCY.toString());
      boolean isVA = (ProviderType.VETERAN == encounter.provider.type);
      // IHS facilities have valid 6 digit id, IHS centers don't
      boolean isIHSCenter = (ProviderType.IHS == encounter.provider.type)
              && encounter.provider.id.length() != 6;
      if (isVA || isIHSCenter || !(isInpatient || isEmergency)) {
        previousEmergency = false;
        continue;
      }

      long claimId = BB2RIFExporter.claimId.getAndDecrement();
      int claimGroupId = BB2RIFExporter.claimGroupId.getAndDecrement();
      long fiDocId = BB2RIFExporter.fiDocCntlNum.getAndDecrement();

      fieldValues.clear();
      staticFieldConfig.setValues(fieldValues, INPATIENT.class, person);

      // The REQUIRED fields
      fieldValues.put(INPATIENT.BENE_ID, (String) person.attributes.get(BB2_BENE_ID));
      fieldValues.put(INPATIENT.CLM_ID, "" + claimId);
      fieldValues.put(INPATIENT.CLM_GRP_ID, "" + claimGroupId);
      fieldValues.put(INPATIENT.FI_DOC_CLM_CNTL_NUM, "" + fiDocId);
      fieldValues.put(INPATIENT.CLM_FROM_DT, bb2DateFromTimestamp(encounter.start));
      fieldValues.put(INPATIENT.CLM_ADMSN_DT, bb2DateFromTimestamp(encounter.start));
      fieldValues.put(INPATIENT.CLM_THRU_DT, bb2DateFromTimestamp(encounter.stop));
      fieldValues.put(INPATIENT.NCH_BENE_DSCHRG_DT, bb2DateFromTimestamp(encounter.stop));
      fieldValues.put(INPATIENT.NCH_WKLY_PROC_DT,
              bb2DateFromTimestamp(ExportHelper.nextFriday(encounter.stop)));
      fieldValues.put(INPATIENT.PRVDR_NUM, encounter.provider.id);
      fieldValues.put(INPATIENT.AT_PHYSN_NPI, encounter.clinician.npi);
      fieldValues.put(INPATIENT.ORG_NPI_NUM, encounter.provider.npi);
      fieldValues.put(INPATIENT.OP_PHYSN_NPI, encounter.clinician.npi);
      fieldValues.put(INPATIENT.CLM_PMT_AMT,
              String.format("%.2f", encounter.claim.getTotalClaimCost()));
      if (encounter.claim.payer == Payer.getGovernmentPayer(HealthInsuranceModule.MEDICARE)) {
        fieldValues.put(INPATIENT.NCH_PRMRY_PYR_CLM_PD_AMT, "0");
      } else {
        fieldValues.put(INPATIENT.NCH_PRMRY_PYR_CLM_PD_AMT,
                String.format("%.2f", encounter.claim.getCoveredCost()));
      }
      fieldValues.put(INPATIENT.PRVDR_STATE_CD,
              locationMapper.getStateCode(encounter.provider.state));
      // PTNT_DSCHRG_STUS_CD: 1=home, 2=transfer, 3=SNF, 20=died, 30=still here
      String field = null;
      String patientStatus = null;
      if (encounter.ended) {
        field = "1"; // TODO 2=transfer if the next encounter is also inpatient
        patientStatus = "A"; // discharged
      } else {
        field = "30"; // the patient is still here
        patientStatus = "C"; // still a patient
      }
      if (!person.alive(encounter.stop)) {
        field = "20"; // the patient died before the encounter ended
        patientStatus = "B"; // died
      }
      fieldValues.put(INPATIENT.PTNT_DSCHRG_STUS_CD, field);
      fieldValues.put(INPATIENT.NCH_PTNT_STATUS_IND_CD, patientStatus);
      fieldValues.put(INPATIENT.CLM_TOT_CHRG_AMT,
              String.format("%.2f", encounter.claim.getTotalClaimCost()));
      if (isEmergency) {
        field = "1"; // emergency
        fieldValues.put(INPATIENT.REV_CNTR, "0450"); // emergency
      } else if (previousEmergency) {
        field = "2"; // urgent
      } else {
        field = "3"; // elective
      }
      fieldValues.put(INPATIENT.CLM_IP_ADMSN_TYPE_CD, field);
      fieldValues.put(INPATIENT.NCH_BENE_IP_DDCTBL_AMT,
          String.format("%.2f", encounter.claim.getDeductiblePaid()));
      fieldValues.put(INPATIENT.NCH_BENE_PTA_COINSRNC_LBLTY_AM,
          String.format("%.2f", encounter.claim.getCoinsurancePaid()));
      fieldValues.put(INPATIENT.NCH_IP_NCVRD_CHRG_AMT,
          String.format("%.2f", encounter.claim.getPatientCost()));
      fieldValues.put(INPATIENT.NCH_IP_TOT_DDCTN_AMT,
          String.format("%.2f", encounter.claim.getPatientCost()));
      int days = (int) ((encounter.stop - encounter.start) / (1000 * 60 * 60 * 24));
      fieldValues.put(INPATIENT.CLM_UTLZTN_DAY_CNT, "" + days);
      if (days > 60) {
        field = "" + (days - 60);
      } else {
        field = "0";
      }
      fieldValues.put(INPATIENT.BENE_TOT_COINSRNC_DAYS_CNT, field);
      if (days > 60) {
        field = "1"; // days outlier
      } else if (encounter.claim.getTotalClaimCost() > 100_000) {
        field = "2"; // cost outlier
      } else {
        field = "0"; // no outlier
      }
      fieldValues.put(INPATIENT.CLM_DRG_OUTLIER_STAY_CD, field);
      fieldValues.put(INPATIENT.REV_CNTR_TOT_CHRG_AMT,
          String.format("%.2f", encounter.claim.getCoveredCost()));
      fieldValues.put(INPATIENT.REV_CNTR_NCVRD_CHRG_AMT,
          String.format("%.2f", encounter.claim.getPatientCost()));

      // OPTIONAL FIELDS
      fieldValues.put(INPATIENT.RNDRNG_PHYSN_NPI, encounter.clinician.npi);

      String icdReasonCode = null;
      if (encounter.reason != null) {
        // If the encounter has a recorded reason, enter the mapped
        // values into the principle diagnoses code.
        if (conditionCodeMapper.canMap(encounter.reason.code)) {
          icdReasonCode = conditionCodeMapper.map(encounter.reason.code, person, true);
          fieldValues.put(INPATIENT.PRNCPAL_DGNS_CD, icdReasonCode);
          fieldValues.put(INPATIENT.ADMTG_DGNS_CD, icdReasonCode);
        }
      }
      // Use the active condition diagnoses to enter mapped values
      // into the diagnoses codes.
      List<String> presentOnAdmission = getDiagnosesCodes(person, encounter.start);
      List<String> mappedDiagnosisCodes = getDiagnosesCodes(person, encounter.stop);
      boolean noDiagnoses = mappedDiagnosisCodes.isEmpty();
      if (!noDiagnoses) {
        int smallest = Math.min(mappedDiagnosisCodes.size(),
                BB2RIFStructure.inpatientDxFields.length);
        for (int i = 0; i < smallest; i++) {
          INPATIENT[] dxField = BB2RIFStructure.inpatientDxFields[i];
          String dxCode = mappedDiagnosisCodes.get(i);
          fieldValues.put(dxField[0], dxCode);
          fieldValues.put(dxField[1], "0"); // 0=ICD10
          String present = presentOnAdmission.contains(dxCode) ? "Y" : "N";
          fieldValues.put(dxField[2], present);
        }
        if (!fieldValues.containsKey(INPATIENT.PRNCPAL_DGNS_CD)) {
          fieldValues.put(INPATIENT.PRNCPAL_DGNS_CD, mappedDiagnosisCodes.get(0));
        }
      }

      if (fieldValues.containsKey(INPATIENT.PRNCPAL_DGNS_CD)) {
        String icdCode = fieldValues.get(INPATIENT.PRNCPAL_DGNS_CD);
        // Add a DRG code, if applicable
        if (drgCodeMapper.canMap(icdCode)) {
          fieldValues.put(INPATIENT.CLM_DRG_CD, drgCodeMapper.map(icdCode, person));
        }
        // Check for external code...
        setExternalCode(person, fieldValues,
            INPATIENT.PRNCPAL_DGNS_CD, INPATIENT.ICD_DGNS_E_CD1, INPATIENT.ICD_DGNS_E_VRSN_CD1,
            INPATIENT.CLM_E_POA_IND_SW1, presentOnAdmission);
        setExternalCode(person, fieldValues,
            INPATIENT.PRNCPAL_DGNS_CD, INPATIENT.FST_DGNS_E_CD, INPATIENT.FST_DGNS_E_VRSN_CD);
      }

      // Use the procedures in this encounter to enter mapped values
      boolean noProcedures = false;
      if (!encounter.procedures.isEmpty()) {
        List<HealthRecord.Procedure> mappableProcedures = new ArrayList<>();
        List<String> mappedProcedureCodes = new ArrayList<>();
        for (HealthRecord.Procedure procedure : encounter.procedures) {
          for (HealthRecord.Code code : procedure.codes) {
            if (conditionCodeMapper.canMap(code.code)) {
              mappableProcedures.add(procedure);
              mappedProcedureCodes.add(conditionCodeMapper.map(code.code, person, true));
              break; // take the first mappable code for each procedure
            }
          }
        }
        if (!mappableProcedures.isEmpty()) {
          int smallest = Math.min(mappableProcedures.size(),
                  BB2RIFStructure.inpatientPxFields.length);
          for (int i = 0; i < smallest; i++) {
            INPATIENT[] pxField = BB2RIFStructure.inpatientPxFields[i];
            fieldValues.put(pxField[0], mappedProcedureCodes.get(i));
            fieldValues.put(pxField[1], "0"); // 0=ICD10
            fieldValues.put(pxField[2], bb2DateFromTimestamp(mappableProcedures.get(i).start));
          }
        } else {
          noProcedures = true;
        }
      }
      if (icdReasonCode == null && noDiagnoses && noProcedures) {
        continue; // skip this encounter
      }
      previousEmergency = isEmergency;
      String revCenter = fieldValues.get(INPATIENT.REV_CNTR);

      synchronized (rifWriters.getOrCreateWriter(INPATIENT.class)) {
        int claimLine = 1;
        for (ClaimEntry lineItem : encounter.claim.items) {
          String hcpcsCode = null;
          if (lineItem.entry instanceof HealthRecord.Procedure) {
            for (HealthRecord.Code code : lineItem.entry.codes) {
              if (hcpcsCodeMapper.canMap(code.code)) {
                hcpcsCode = hcpcsCodeMapper.map(code.code, person, true);
                break; // take the first mappable code for each procedure
              }
            }
            fieldValues.put(INPATIENT.REV_CNTR, revCenter);
            fieldValues.remove(INPATIENT.REV_CNTR_NDC_QTY);
            fieldValues.remove(INPATIENT.REV_CNTR_NDC_QTY_QLFR_CD);
          } else if (lineItem.entry instanceof HealthRecord.Medication) {
            HealthRecord.Medication med = (HealthRecord.Medication) lineItem.entry;
            if (med.administration) {
              hcpcsCode = "T1502";  // Administration of medication
              fieldValues.put(INPATIENT.REV_CNTR, "0250"); // Pharmacy-general classification
              fieldValues.put(INPATIENT.REV_CNTR_NDC_QTY, "1"); // 1 Unit
              fieldValues.put(INPATIENT.REV_CNTR_NDC_QTY_QLFR_CD, "UN"); // Unit
            }
          }
          if (hcpcsCode == null) {
            continue;
          }

          fieldValues.put(INPATIENT.CLM_LINE_NUM, Integer.toString(claimLine++));
          fieldValues.put(INPATIENT.HCPCS_CD, hcpcsCode);
          fieldValues.put(INPATIENT.REV_CNTR_UNIT_CNT, "" + Integer.max(1, days));
          fieldValues.put(INPATIENT.REV_CNTR_RATE_AMT,
              String.format("%.2f", (lineItem.cost / Integer.max(1, days))));
          fieldValues.put(INPATIENT.REV_CNTR_TOT_CHRG_AMT,
              String.format("%.2f", lineItem.cost));
          fieldValues.put(INPATIENT.REV_CNTR_NCVRD_CHRG_AMT,
              String.format("%.2f", lineItem.copay + lineItem.deductible + lineItem.pocket));
          if (lineItem.pocket == 0 && lineItem.deductible == 0) {
            // Not subject to deductible or coinsurance
            fieldValues.put(INPATIENT.REV_CNTR_DDCTBL_COINSRNC_CD, "3");
          } else if (lineItem.pocket > 0 && lineItem.deductible > 0) {
            // Subject to deductible and coinsurance
            fieldValues.put(INPATIENT.REV_CNTR_DDCTBL_COINSRNC_CD, "0");
          } else if (lineItem.pocket == 0) {
            // Not subject to deductible
            fieldValues.put(INPATIENT.REV_CNTR_DDCTBL_COINSRNC_CD, "1");
          } else {
            // Not subject to coinsurance
            fieldValues.put(INPATIENT.REV_CNTR_DDCTBL_COINSRNC_CD, "2");
          }
          rifWriters.writeValues(INPATIENT.class, fieldValues);
        }

        if (claimLine == 1) {
          // If claimLine still equals 1, then no line items were successfully added.
          // Add a single top-level entry.
          fieldValues.put(INPATIENT.CLM_LINE_NUM, Integer.toString(claimLine));
          // HCPCS 99221: "Inpatient hospital visits: Initial and subsequent"
          fieldValues.put(INPATIENT.HCPCS_CD, "99221");
          rifWriters.writeValues(INPATIENT.class, fieldValues);
        }
      }
    }
  }

  /**
   * Export carrier claims details for a single person.
   * @param person the person to export
   * @param startTime earliest claim date to export
   * @param stopTime end time of simulation
   * @throws IOException if something goes wrong
   */
  private void exportCarrier(Person person, long startTime, long stopTime) throws IOException {
    HashMap<CARRIER, String> fieldValues = new HashMap<>();

    double latestHemoglobin = 0;

    for (HealthRecord.Encounter encounter : person.record.encounters) {
      if (encounter.stop < startTime) {
        continue;
      }
      boolean isPrimary = (ProviderType.PRIMARY == encounter.provider.type);
      boolean isWellness = encounter.type.equals(EncounterType.WELLNESS.toString());
      boolean isUrgent = encounter.type.equals(EncounterType.URGENTCARE.toString());
      // IHS facilities have valid 6 digit id, IHS centers don't
      boolean isIHSCenter = (ProviderType.IHS == encounter.provider.type)
              && encounter.provider.id.length() != 6;
      boolean isVA = (ProviderType.VETERAN == encounter.provider.type);
      if (isVA || !(isIHSCenter || isPrimary || isWellness || isUrgent)) {
        continue;
      }

      long claimId = BB2RIFExporter.claimId.getAndDecrement();
      int claimGroupId = BB2RIFExporter.claimGroupId.getAndDecrement();
      long carrClmId = BB2RIFExporter.carrClmCntlNum.getAndDecrement();

      for (HealthRecord.Observation observation : encounter.observations) {
        if (observation.containsCode("718-7", "http://loinc.org")) {
          latestHemoglobin = (double) observation.value;
        }
      }

      staticFieldConfig.setValues(fieldValues, CARRIER.class, person);
      fieldValues.put(CARRIER.BENE_ID, (String) person.attributes.get(BB2_BENE_ID));

      // The REQUIRED fields
      fieldValues.put(CARRIER.CLM_ID, "" + claimId);
      fieldValues.put(CARRIER.CLM_GRP_ID, "" + claimGroupId);
      fieldValues.put(CARRIER.CARR_CLM_CNTL_NUM, "" + carrClmId);
      fieldValues.put(CARRIER.CLM_FROM_DT, bb2DateFromTimestamp(encounter.start));
      fieldValues.put(CARRIER.LINE_1ST_EXPNS_DT, bb2DateFromTimestamp(encounter.start));
      fieldValues.put(CARRIER.CLM_THRU_DT, bb2DateFromTimestamp(encounter.stop));
      fieldValues.put(CARRIER.LINE_LAST_EXPNS_DT, bb2DateFromTimestamp(encounter.stop));
      fieldValues.put(CARRIER.NCH_WKLY_PROC_DT,
              bb2DateFromTimestamp(ExportHelper.nextFriday(encounter.stop)));
      fieldValues.put(CARRIER.CARR_NUM,
              getCarrier(encounter.provider.state, CARRIER.CARR_NUM));
      fieldValues.put(CARRIER.CLM_PMT_AMT,
              String.format("%.2f", encounter.claim.getTotalClaimCost()));
      if (encounter.claim.payer == Payer.getGovernmentPayer(HealthInsuranceModule.MEDICARE)) {
        fieldValues.put(CARRIER.CARR_CLM_PRMRY_PYR_PD_AMT, "0");
      } else {
        fieldValues.put(CARRIER.CARR_CLM_PRMRY_PYR_PD_AMT,
                String.format("%.2f", encounter.claim.getCoveredCost()));
      }
      fieldValues.put(CARRIER.NCH_CLM_PRVDR_PMT_AMT,
              String.format("%.2f", encounter.claim.getTotalClaimCost()));
      fieldValues.put(CARRIER.NCH_CARR_CLM_SBMTD_CHRG_AMT,
              String.format("%.2f", encounter.claim.getTotalClaimCost()));
      fieldValues.put(CARRIER.NCH_CARR_CLM_ALOWD_AMT,
              String.format("%.2f", encounter.claim.getCoveredCost()));
      fieldValues.put(CARRIER.CARR_CLM_CASH_DDCTBL_APLD_AMT,
              String.format("%.2f", encounter.claim.getDeductiblePaid()));
      fieldValues.put(CARRIER.CARR_CLM_RFRNG_PIN_NUM, encounter.provider.id);
      fieldValues.put(CARRIER.CARR_PRFRNG_PIN_NUM, encounter.provider.id);
      fieldValues.put(CARRIER.ORG_NPI_NUM, encounter.provider.npi);
      fieldValues.put(CARRIER.PRF_PHYSN_NPI, encounter.clinician.npi);
      fieldValues.put(CARRIER.RFR_PHYSN_NPI, encounter.clinician.npi);
      fieldValues.put(CARRIER.PRVDR_SPCLTY,
          ClinicianSpecialty.getCMSProviderSpecialtyCode(
              (String) encounter.clinician.attributes.get(Clinician.SPECIALTY)));
      fieldValues.put(CARRIER.TAX_NUM,
              bb2TaxId((String)encounter.clinician.attributes.get(Person.IDENTIFIER_SSN)));
      fieldValues.put(CARRIER.LINE_SRVC_CNT, "" + encounter.claim.items.size());
      fieldValues.put(CARRIER.CARR_LINE_PRCNG_LCLTY_CD,
              getCarrier(encounter.provider.state, CARRIER.CARR_LINE_PRCNG_LCLTY_CD));
      fieldValues.put(CARRIER.LINE_NCH_PMT_AMT,
              String.format("%.2f", encounter.claim.getCoveredCost()));
      // length of encounter in minutes
      fieldValues.put(CARRIER.CARR_LINE_MTUS_CNT,
              "" + ((encounter.stop - encounter.start) / (1000 * 60)));

      fieldValues.put(CARRIER.LINE_HCT_HGB_RSLT_NUM,
              "" + latestHemoglobin);
      fieldValues.put(CARRIER.LINE_PLACE_OF_SRVC_CD, getPlaceOfService(encounter));

      // OPTIONAL
      String icdReasonCode = null;
      if (encounter.reason != null) {
        // If the encounter has a recorded reason, enter the mapped
        // values into the principle diagnoses code.
        if (conditionCodeMapper.canMap(encounter.reason.code)) {
          icdReasonCode = conditionCodeMapper.map(encounter.reason.code, person, true);
          fieldValues.put(CARRIER.PRNCPAL_DGNS_CD, icdReasonCode);
          fieldValues.put(CARRIER.LINE_ICD_DGNS_CD, icdReasonCode);
        }
      }

      // Use the active condition diagnoses to enter mapped values
      // into the diagnoses codes.
      List<String> mappedDiagnosisCodes = getDiagnosesCodes(person, encounter.stop);
      if (mappedDiagnosisCodes.isEmpty() && icdReasonCode == null) {
        continue; // skip this encounter
      }
      int smallest = Math.min(mappedDiagnosisCodes.size(),
              BB2RIFStructure.carrierDxFields.length);
      for (int i = 0; i < smallest; i++) {
        CARRIER[] dxField = BB2RIFStructure.carrierDxFields[i];
        fieldValues.put(dxField[0], mappedDiagnosisCodes.get(i));
        fieldValues.put(dxField[1], "0"); // 0=ICD10
      }
      if (!fieldValues.containsKey(CARRIER.PRNCPAL_DGNS_CD)) {
        fieldValues.put(CARRIER.PRNCPAL_DGNS_CD, mappedDiagnosisCodes.get(0));
      }

      synchronized (rifWriters.getOrCreateWriter(CARRIER.class)) {
        int lineNum = 1;
        CLIA cliaLab = cliaLabNumbers[person.randInt(cliaLabNumbers.length)];
        for (ClaimEntry lineItem : encounter.claim.items) {
          String hcpcsCode = "";
          String ndcCode = "";
          if (lineItem.entry instanceof HealthRecord.Procedure) {
            for (HealthRecord.Code code : lineItem.entry.codes) {
              if (hcpcsCodeMapper.canMap(code.code)) {
                hcpcsCode = hcpcsCodeMapper.map(code.code, person, true);
                break; // take the first mappable code for each procedure
              }
            }
          } else if (lineItem.entry instanceof HealthRecord.Medication) {
            HealthRecord.Medication med = (HealthRecord.Medication) lineItem.entry;
            if (med.administration) {
              hcpcsCode = "T1502";  // Administration of medication
              ndcCode = medicationCodeMapper.map(med.codes.get(0).code, person);
            }
          }
          // TBD: decide whether line item skip logic is needed here and in other files
          // TBD: affects ~80% of carrier claim lines, so left out for now
          // if (hcpcsCode == null) {
          //   continue; // skip this line item
          // }
          fieldValues.put(CARRIER.HCPCS_CD, hcpcsCode);
          if (betosCodeMapper.canMap(hcpcsCode)) {
            fieldValues.put(CARRIER.BETOS_CD, betosCodeMapper.map(hcpcsCode, person));
          } else {
            fieldValues.put(CARRIER.BETOS_CD, "");
          }
          fieldValues.put(CARRIER.LINE_NDC_CD, ndcCode);
          fieldValues.put(CARRIER.LINE_BENE_PTB_DDCTBL_AMT,
                  String.format("%.2f", lineItem.deductible));
          fieldValues.put(CARRIER.LINE_COINSRNC_AMT,
                  String.format("%.2f", lineItem.coinsurance));
          fieldValues.put(CARRIER.LINE_BENE_PMT_AMT,
              String.format("%.2f", lineItem.copay + lineItem.deductible + lineItem.pocket));
          fieldValues.put(CARRIER.LINE_PRVDR_PMT_AMT,
              String.format("%.2f", lineItem.coinsurance + lineItem.payer));
          fieldValues.put(CARRIER.LINE_SBMTD_CHRG_AMT,
              String.format("%.2f", lineItem.cost));
          fieldValues.put(CARRIER.LINE_ALOWD_CHRG_AMT,
              String.format("%.2f", lineItem.cost - lineItem.adjustment));

          // If this item is a lab report, add the number of the clinical lab...
          if  (lineItem.entry instanceof HealthRecord.Report) {
            fieldValues.put(CARRIER.CARR_LINE_CLIA_LAB_NUM, cliaLab.toString());
          }

          // set the line number and write out field values
          fieldValues.put(CARRIER.LINE_NUM, Integer.toString(lineNum++));
          rifWriters.writeValues(CARRIER.class, fieldValues);
        }

        if (lineNum == 1) {
          // If lineNum still equals 1, then no line items were successfully added.
          // Add a single top-level entry.
          fieldValues.put(CARRIER.LINE_NUM, Integer.toString(lineNum));
          fieldValues.put(CARRIER.LINE_BENE_PTB_DDCTBL_AMT,
                  String.format("%.2f", encounter.claim.getDeductiblePaid()));
          fieldValues.put(CARRIER.LINE_COINSRNC_AMT,
                  String.format("%.2f", encounter.claim.getCoinsurancePaid()));
          fieldValues.put(CARRIER.LINE_SBMTD_CHRG_AMT,
                  String.format("%.2f", encounter.claim.getTotalClaimCost()));
          fieldValues.put(CARRIER.LINE_ALOWD_CHRG_AMT,
                  String.format("%.2f", encounter.claim.getCoveredCost()));
          fieldValues.put(CARRIER.LINE_PRVDR_PMT_AMT,
                  String.format("%.2f", encounter.claim.getCoveredCost()));
          fieldValues.put(CARRIER.LINE_BENE_PMT_AMT,
                  String.format("%.2f", encounter.claim.getPatientCost()));
          // 99241: "Office consultation for a new or established patient"
          fieldValues.put(CARRIER.HCPCS_CD, "99241");
          rifWriters.writeValues(CARRIER.class, fieldValues);
        }
      }
    }
  }

  private static String bb2TaxId(String ssn) {
    if (ssn != null) {
      return ssn.replaceAll("-", "");
    } else {
      return "";
    }
  }

  private String getCarrier(String state, CARRIER column) {
    for (LinkedHashMap<String, String> row : carrierLookup) {
      if (row.get("STATE").equals(state) || row.get("STATE_CODE").equals(state)) {
        return row.get(column.toString());
      }
    }
    return "0";
  }

  /**
<<<<<<< HEAD
   * Get the Line Place of Service Code. This is a required field for
   * Carrier and DME claims.
   * @param encounter The encounter.
   * @return non-null place of service code.
   */
  private String getPlaceOfService(HealthRecord.Encounter encounter) {
    String placeOfServiceCode = "11"; // Default to "11" = Office
    if (encounter.type.equalsIgnoreCase(EncounterType.VIRTUAL.toString())) {
      placeOfServiceCode = "02"; // telehealth
    } else if (encounter.provider.type == ProviderType.IHS) {
      if (encounter.provider.hasService(EncounterType.WELLNESS)) {
        placeOfServiceCode = "05"; // no hospitalization
      } else {
        placeOfServiceCode = "06"; // hospitalization
      }
    } else if (encounter.provider.type == ProviderType.VETERAN) {
      placeOfServiceCode = "26"; // military
    } else if (encounter.provider.hasService(EncounterType.SNF)) {
      placeOfServiceCode = "31"; // skilled nursing facility
    } else if (encounter.provider.hasService(EncounterType.HOSPICE)) {
      placeOfServiceCode = "34"; // hospice
    } else if (encounter.provider.hasService(EncounterType.HOME)) {
      placeOfServiceCode = "12"; // home
    } else if (encounter.provider.hasService(EncounterType.URGENTCARE)) {
      placeOfServiceCode = "20"; // urgent care
    } else if (encounter.type.equalsIgnoreCase(EncounterType.EMERGENCY.toString())) {
      placeOfServiceCode = "23"; // emergency room
    } else if (encounter.type.equalsIgnoreCase(EncounterType.INPATIENT.toString())) {
      placeOfServiceCode = "21"; // inpatient
    } else if (encounter.type.equalsIgnoreCase(EncounterType.OUTPATIENT.toString())) {
      placeOfServiceCode = "22"; // outpatient
    } else if (encounter.type.equalsIgnoreCase(EncounterType.AMBULATORY.toString())) {
      placeOfServiceCode = "22";
    } else if (encounter.type.equalsIgnoreCase(EncounterType.WELLNESS.toString())) {
      placeOfServiceCode = "11"; // office
    }
    return placeOfServiceCode;
=======
   * Utility class to manage a beneficiary's part C contract history.
   */
  static class PartCContractHistory extends ContractHistory<PartCContractID> {
    private static final PartCContractID[] partCContractIDs = initContractIDs();

    /**
     * Create a new random Part C contract history.
     * @param person source of randomness
     * @param stopTime when the history should end (as ms since epoch)
     * @param yearsOfHistory how many years should be covered
     */
    public PartCContractHistory(Person person, long stopTime, int yearsOfHistory) {
      super(person, stopTime, yearsOfHistory, 20, 1);
    }

    /**
     * Get a random contract ID or null.
     * @param rand source of randomness
     * @return a contract ID (58% or the time) or null (42% of the time)
     */
    @Override
    protected PartCContractID getRandomContractID(RandomNumberGenerator rand) {
      if (rand.randInt(100) < 42) {
        // 42% chance of not enrolling in Part C
        // see https://www.kff.org/medicare/issue-brief/medicare-advantage-in-2021-enrollment-update-and-key-trends/
        return null;
      }
      return partCContractIDs[rand.randInt(partCContractIDs.length)];
    }

    /**
     * Initialize an array containing all of the configured contract IDs.
     * @return
     */
    private static PartCContractID[] initContractIDs() {
      int numContracts = Config.getAsInteger("exporter.bfd.partc_contract_count", 10);
      PartCContractID[] contractIDs = new PartCContractID[numContracts];
      PartCContractID contractID = PartCContractID.parse(
              Config.get("exporter.bfd.partc_contract_start", "Y0001"));
      for (int i = 0; i < numContracts; i++) {
        contractIDs[i] = contractID;
        contractID = contractID.next();
      }
      return contractIDs;
    }
>>>>>>> a5c67e04
  }

  /**
   * Utility class to manage a beneficiary's part D contract history.
   */
  static class PartDContractHistory extends ContractHistory<PartDContractID> {
    private static final PartDContractID[] partDContractIDs = initContractIDs();
    private boolean employeePDP;

    /**
     * Create a new random Part D contract history.
     * @param person source of randomness
     * @param stopTime when the history should end (as ms since epoch)
     * @param yearsOfHistory how many years should be covered
     */
    public PartDContractHistory(Person person, long stopTime, int yearsOfHistory) {
      super(person, stopTime, yearsOfHistory, 20, 1);

      // 1% chance of being enrolled in employer PDP if person's income is above threshold
      // TBD determine real % of employer PDP enrollment
      employeePDP = getPartDCostSharingCode(person).equals("09") && person.randInt(100) == 1;
    }

    /**
     * Check if person has employer sponsored PDP.
     * @return true if has employer PDP, false otherwise.
     */
    public boolean hasEmployeePDP() {
      return employeePDP;
    }

    /**
     * Get the RDS indicator based on whether person is enrolled in Part D and has employee
     * coverage.
     * @param contractID Part D contract ID or null if not enrolled
     * @return the RDS indicator code
     */
    public String getEmployeePDPIndicator(PartDContractID contractID) {
      if (!hasEmployeePDP()) {
        return "N";
      } else if (contractID == null) {
        return "*";
      } else {
        return "Y";
      }
    }

    /**
     * Get a random contract ID or null.
     * @param rand source of randomness
     * @return a contract ID (70% or the time) or null (30% of the time)
     */
    @Override
    protected PartDContractID getRandomContractID(RandomNumberGenerator rand) {
      if (rand.randInt(100) < 30) {
        // 30% chance of not enrolling in Part D
        // see https://www.kff.org/medicare/issue-brief/10-things-to-know-about-medicare-part-d-coverage-and-costs-in-2019/
        return null;
      }
      return partDContractIDs[rand.randInt(partDContractIDs.length)];
    }

    /**
     * Initialize an array containing all of the configured contract IDs.
     * @return the contract IDs
     */
    private static PartDContractID[] initContractIDs() {
      int numContracts = Config.getAsInteger("exporter.bfd.partd_contract_count", 10);
      PartDContractID[] contractIDs = new PartDContractID[numContracts];
      PartDContractID contractID = PartDContractID.parse(
              Config.get("exporter.bfd.partd_contract_start", "Z0001"));
      for (int i = 0; i < numContracts; i++) {
        contractIDs[i] = contractID;
        contractID = contractID.next();
      }
      return contractIDs;
    }
  }

  /**
   * Utility class to manage a beneficiary's contract history.
   */
  abstract static class ContractHistory<T extends FixedLengthIdentifier> {
    private List<ContractPeriod> contractPeriods;
    private static final PlanBenefitPackageID[] planBenefitPackageIDs = initPlanBenefitPackageIDs();

    /**
     * Create a new random contract history.
     * @param person source of randomness
     * @param stopTime when the history should end (as ms since epoch)
     * @param yearsOfHistory how many years should be covered
     * @param percentChangeOpenEnrollment percent chance contract will change at open enrollment
     * @param percentChangeMidYear percent chance contract will change mid year
     */
    public ContractHistory(Person person, long stopTime, int yearsOfHistory,
            int percentChangeOpenEnrollment, int percentChangeMidYear) {
      int endYear = Utilities.getYear(stopTime);
      int endMonth = 12;

      contractPeriods = new ArrayList<>();
      ContractPeriod currentContractPeriod =
              new ContractPeriod(endYear - yearsOfHistory, person);
      for (int year = endYear - yearsOfHistory; year <= endYear; year++) {
        if (year == endYear) {
          endMonth = Utilities.getMonth(stopTime);
        }
        for (int month = 1; month <= endMonth; month++) {
          if ((month == 1 && person.randInt(100) < percentChangeOpenEnrollment)
                  || person.randInt(100) < percentChangeMidYear) {
            ContractPeriod newContractPeriod = new ContractPeriod(year, month, person);
            T currentContractID = currentContractPeriod.getContractID();
            T newContractID = newContractPeriod.getContractID();
            if ((currentContractID != null && !currentContractID.equals(newContractID))
                    || currentContractID != newContractID) {
              currentContractPeriod.setEndBefore(newContractPeriod);
              contractPeriods.add(currentContractPeriod);
              currentContractPeriod = newContractPeriod;
            }
          }
        }
      }
      currentContractPeriod.setEnd(stopTime);
      contractPeriods.add(currentContractPeriod);
    }

    /**
     * Get the contract ID for the specified point in time.
     * @param timeStamp the point in time
     * @return the contract ID or null if not enrolled at the specified point in time
     */
    public T getContractID(long timeStamp) {
      for (ContractPeriod contractPeriod: contractPeriods) {
        if (contractPeriod.covers(timeStamp)) {
          return contractPeriod.getContractID();
        }
      }
      return null;
    }

    /**
     * Get a list of contract periods that were active during the specified year.
     * @param year the year
     * @return the list
     */
    public List<ContractPeriod> getContractPeriods(int year) {
      List<ContractPeriod> periods = new ArrayList<>();
      for (ContractPeriod period: contractPeriods) {
        if (period.coversYear(year)) {
          periods.add(period);
        }
      }
      return Collections.unmodifiableList(periods);
    }

    /**
     * Get a count of months that were covered by Part D in the specified year.
     * @param year the year
     * @return the count
     */
    public int getCoveredMonthsCount(int year) {
      int count = 0;
      for (ContractPeriod period: getContractPeriods(year)) {
        if (period.getContractID() != null) {
          count += period.getCoveredMonths(year).size();
        }
      }
      return count;
    }

    /**
     * Get a random contract ID or null if bene is not enrolled. Implementations of this method
     * should use rand to model the likelihood of a bene being enrolled.
     * @param rand source of randomness
     * @return a contract ID or null
     */
    protected abstract T getRandomContractID(RandomNumberGenerator rand);

    /**
     * Get a random plan benefit package ID or null if the supplied contract ID is null.
     * @param rand a source of randomness
     * @param contractID the contract ID
     * @return a random plan benefit package ID
     */
    protected PlanBenefitPackageID getRandomPlanBenefitPackageID(RandomNumberGenerator rand,
            T contractID) {
      if (contractID == null) {
        return null; // no benefit package if not on contract
      } else {
        return planBenefitPackageIDs[rand.randInt(planBenefitPackageIDs.length)];
      }
    }

    /**
     * Initialize an array containing all of the configured plan benefit package IDs.
     * @return the package IDs
     */
    private static PlanBenefitPackageID[] initPlanBenefitPackageIDs() {
      int numPackages = Config.getAsInteger("exporter.bfd.plan_benefit_package_count", 5);
      PlanBenefitPackageID[] packageIDs = new PlanBenefitPackageID[numPackages];
      PlanBenefitPackageID packageID = PlanBenefitPackageID.parse(
              Config.get("exporter.bfd.plan_benefit_package_start", "800"));
      for (int i = 0; i < numPackages; i++) {
        packageIDs[i] = packageID;
        packageID = packageID.next();
      }
      return packageIDs;
    }

    /**
     * Utility class that represents a period of time and an associated contract id.
     */
    public class ContractPeriod {
      private LocalDate startDate;
      private LocalDate endDate;
      private T contractID;
      private PlanBenefitPackageID planBenefitPackageID;

      /**
       * Create a new contract period. Contract periods have a one month granularity so the
       * supplied start and end are adjusted to the first day of the start month and last day of
       * the end month.
       * @param start the start of the contract period
       * @param end the end of the contract period
       * @param contractID the contract id
       * @param planBenefitPackageID the plan benefit package id
       */
      public ContractPeriod(LocalDate start, LocalDate end, T contractID,
              PlanBenefitPackageID planBenefitPackageID) {
        if (start != null) {
          this.startDate = LocalDate.of(start.getYear(), start.getMonthValue(), 1);
        }
        if (end != null) {
          this.endDate = LocalDate.of(end.getYear(), end.getMonthValue(), 1)
                  .plusMonths(1).minusDays(1);
        }
        this.contractID = contractID;
        this.planBenefitPackageID = planBenefitPackageID;
      }

      /**
       * Create a new contract period. Contract periods have a one month granularity so the
       * supplied start and end are adjusted to the first day of the start month and last day of
       * the end month. A random plan benefit package ID is chosen
       * @param start the start of the contract period
       * @param end the end of the contract period
       * @param contractID the contract id
       * @param rand source of randomness
       */
      public ContractPeriod(LocalDate start, LocalDate end, T contractID,
              RandomNumberGenerator rand) {
        this(start, end, contractID, getRandomPlanBenefitPackageID(rand, contractID));
      }

      /**
       * Create a new contract period starting on the first days of the specified month. A contract
       * id is randomly assigned.
       * @param year the year
       * @param month the month
       * @param rand source of randomness
       */
      public ContractPeriod(int year, int month, RandomNumberGenerator rand) {
        this(LocalDate.of(year, month, 1), null, getRandomContractID(rand), rand);
      }

      /**
       * Create a new contract period starting on the first days of the specified year. A contract
       * id is randomly assigned.
       * @param year the year
       * @param rand source of randomness
       */
      public ContractPeriod(int year, RandomNumberGenerator rand) {
        this(year, 1, rand);
      }

      /**
       * Get the contract id.
       * @return the contract id or null if not enrolled during this period
       */
      public T getContractID() {
        return contractID;
      }

      public PlanBenefitPackageID getPlanBenefitPackageID() {
        return planBenefitPackageID;
      }

      /**
       * Get a list of years covered by this period.
       * @return list of years
       * @throws IllegalStateException if the period has a null start and end
       */
      public List<Integer> getCoveredYears() {
        if (startDate == null || endDate == null) {
          throw new IllegalStateException(
                  "Contract period is unbounded (either start or end is null)");
        }
        ArrayList<Integer> years = new ArrayList<>();
        for (int year = startDate.getYear(); year <= endDate.getYear(); year++) {
          years.add(year);
        }
        return years;
      }

      /**
       * Get the list of months that are covered by this contract period in the specified year.
       * @param year the year
       * @return the list
       */
      public List<Integer> getCoveredMonths(int year) {
        ArrayList<Integer> months = new ArrayList<>();
        if (year < startDate.getYear() || year > endDate.getYear()) {
          return months;
        }
        int startMonth = 1;
        int endMonth = 12;
        if (year == startDate.getYear()) {
          startMonth = startDate.getMonthValue();
        }
        if (year == endDate.getYear()) {
          endMonth = endDate.getMonthValue();
        }
        for (int i = startMonth; i <= endMonth; i++) {
          months.add(i);
        }
        return months;
      }

      /**
       * Set the end of this period to occur the month before the start of the specified period.
       * @param newContractPeriod the period to end one before
       * @throws IllegalStateException if the supplied period has a null start
       */
      public void setEndBefore(ContractPeriod newContractPeriod) {
        if (newContractPeriod.startDate == null) {
          throw new IllegalStateException(
                  "Contract period has an unbounded start (start is null)");
        }
        this.endDate = newContractPeriod.startDate.minusDays(1);
      }

      /**
       * Set the end of this period to the supplied point in time (in ms since the epoch).
       * @param stopTime the point in time
       */
      public void setEnd(long stopTime) {
        endDate = Instant.ofEpochMilli(stopTime).atZone(ZoneId.systemDefault()).toLocalDate();
      }

      /**
       * Check whether this period includes the specified point in time. Unbounded periods are
       * assumed to cover all times before, after or both.
       * @param timeStamp point in time
       * @return true of the period covers the point in time, false otherwise
       */
      public boolean covers(long timeStamp) {
        LocalDate date = Instant.ofEpochMilli(timeStamp)
                .atZone(ZoneId.systemDefault()).toLocalDate();
        return (startDate == null || startDate.isBefore(date) || startDate.isEqual(date))
                && (endDate == null || endDate.isAfter(date) || endDate.isEqual(date));
      }

      /**
       * Check if this period has any overlap with the specified year.
       * @param year the year
       * @return true if the period overlap with any point in the year, false otherwise.
       */
      public boolean coversYear(int year) {
        return (startDate == null || startDate.getYear() <= year)
                && (endDate == null || endDate.getYear() >= year);
      }
    }
  }

  /**
   * Export prescription claims details for a single person.
   * @param person the person to export
   * @param startTime earliest claim date to export
   * @param stopTime end time of simulation
   * @throws IOException if something goes wrong
   */
  private void exportPrescription(Person person, long startTime, long stopTime)
        throws IOException {
    PartDContractHistory partDContracts =
            (PartDContractHistory) person.attributes.get(BB2_PARTD_CONTRACTS);
    HashMap<PDE, String> fieldValues = new HashMap<>();
    HashMap<String, Integer> fillNum = new HashMap<>();
    double costs = 0;
    int costYear = 0;

    for (HealthRecord.Encounter encounter : person.record.encounters) {
      if (encounter.stop < startTime) {
        continue;
      }

      boolean isVA = (ProviderType.VETERAN == encounter.provider.type);
      // IHS facilities have valid 6 digit id, IHS centers don't
      boolean isIHSCenter = (ProviderType.IHS == encounter.provider.type)
              && encounter.provider.id.length() != 6;
      if (isVA || isIHSCenter) {
        continue;
      }

      PartDContractID partDContractID = partDContracts.getContractID(encounter.start);
      if (partDContractID == null) {
        continue; // skip medications if patient isn't enrolled in Part D
      }
      for (Medication medication : encounter.medications) {
        if (!medicationCodeMapper.canMap(medication.codes.get(0).code)) {
          continue; // skip codes that can't be mapped to NDC
        }

        long pdeId = BB2RIFExporter.pdeId.getAndDecrement();
        int claimGroupId = BB2RIFExporter.claimGroupId.getAndDecrement();

        fieldValues.clear();
        staticFieldConfig.setValues(fieldValues, PDE.class, person);

        // The REQUIRED fields
        fieldValues.put(PDE.PDE_ID, "" + pdeId);
        fieldValues.put(PDE.CLM_GRP_ID, "" + claimGroupId);
        fieldValues.put(PDE.BENE_ID, (String) person.attributes.get(BB2_BENE_ID));
        fieldValues.put(PDE.SRVC_DT, bb2DateFromTimestamp(encounter.start));
        fieldValues.put(PDE.SRVC_PRVDR_ID, encounter.provider.id);
        fieldValues.put(PDE.PRSCRBR_ID,
            "" + (9_999_999_999L - encounter.clinician.identifier));
        fieldValues.put(PDE.RX_SRVC_RFRNC_NUM, "" + pdeId);
        fieldValues.put(PDE.PROD_SRVC_ID,
                medicationCodeMapper.map(medication.codes.get(0).code, person));
        // The following field was replaced by the PartD contract ID, leaving this here for now
        // until this is validated
        // H=hmo, R=ppo, S=stand-alone, E=employer direct, X=limited income
        // fieldValues.put(PrescriptionFields.PLAN_CNTRCT_REC_ID,
        //     ("R" + Math.abs(
        //         UUID.fromString(medication.claim.payer.uuid)
        //         .getMostSignificantBits())).substring(0, 5));
        fieldValues.put(PDE.PLAN_CNTRCT_REC_ID, partDContractID.toString());
        fieldValues.put(PDE.DAW_PROD_SLCTN_CD, "" + (int) person.rand(0, 9));
        fieldValues.put(PDE.QTY_DSPNSD_NUM, "" + getQuantity(medication, stopTime));
        fieldValues.put(PDE.DAYS_SUPLY_NUM, "" + getDays(medication, stopTime));
        Integer fill = 1;
        if (fillNum.containsKey(medication.codes.get(0).code)) {
          fill = 1 + fillNum.get(medication.codes.get(0).code);
        }
        fillNum.put(medication.codes.get(0).code, fill);
        fieldValues.put(PDE.FILL_NUM, "" + fill);
        int year = Utilities.getYear(medication.start);
        if (year != costYear) {
          costYear = year;
          costs = 0;
        }
        costs += medication.claim.getPatientCost();
        if (costs <= 4550.00) {
          fieldValues.put(PDE.GDC_BLW_OOPT_AMT, String.format("%.2f", costs));
          fieldValues.put(PDE.GDC_ABV_OOPT_AMT, "0");
        } else {
          fieldValues.put(PDE.GDC_BLW_OOPT_AMT, "4550.00");
          fieldValues.put(PDE.GDC_ABV_OOPT_AMT,
                  String.format("%.2f", (costs - 4550)));
        }
        fieldValues.put(PDE.PTNT_PAY_AMT,
                String.format("%.2f", medication.claim.getPatientCost()));
        fieldValues.put(PDE.CVRD_D_PLAN_PD_AMT,
            String.format("%.2f", medication.claim.getCoveredCost()));
        fieldValues.put(PDE.NCVRD_PLAN_PD_AMT,
            String.format("%.2f", medication.claim.getPatientCost()));
        fieldValues.put(PDE.TOT_RX_CST_AMT,
            String.format("%.2f", medication.claim.getTotalClaimCost()));
        fieldValues.put(PDE.PHRMCY_SRVC_TYPE_CD, "0" + (int) person.rand(1, 8));
        fieldValues.put(PDE.PD_DT, bb2DateFromTimestamp(encounter.start));
        // 00=not specified, 01=home, 02=SNF, 03=long-term, 11=hospice, 14=homeless
        if (person.attributes.containsKey("homeless")
            && ((Boolean) person.attributes.get("homeless") == true)) {
          fieldValues.put(PDE.PTNT_RSDNC_CD, "14");
        } else {
          fieldValues.put(PDE.PTNT_RSDNC_CD, "01");
        }

        rifWriters.writeValues(PDE.class, fieldValues);
      }
    }
  }

  /**
   * Export DME details for a single person.
   * @param person the person to export
   * @param startTime earliest claim date to export
   * @param stopTime end time of simulation
   * @throws IOException if something goes wrong
   */
  private void exportDME(Person person, long startTime, long stopTime)
        throws IOException {
    HashMap<DME, String> fieldValues = new HashMap<>();

    for (HealthRecord.Encounter encounter : person.record.encounters) {
      if (encounter.stop < startTime) {
        continue;
      }

      boolean isVA = (ProviderType.VETERAN == encounter.provider.type);
      // IHS facilities have valid 6 digit id, IHS centers don't
      boolean isIHSCenter = (ProviderType.IHS == encounter.provider.type)
              && encounter.provider.id.length() != 6;
      if (isVA || isIHSCenter) {
        continue;
      }

      long claimId = BB2RIFExporter.claimId.getAndDecrement();
      int claimGroupId = BB2RIFExporter.claimGroupId.getAndDecrement();
      long carrClmId = BB2RIFExporter.carrClmCntlNum.getAndDecrement();

      double latestHemoglobin = 0;
      for (HealthRecord.Observation observation : encounter.observations) {
        if (observation.containsCode("718-7", "http://loinc.org")) {
          latestHemoglobin = (double) observation.value;
        }
      }

      fieldValues.clear();
      staticFieldConfig.setValues(fieldValues, DME.class, person);

      // complex fields that could not easily be set using cms_field_values.tsv
      fieldValues.put(DME.CLM_ID, "" + claimId);
      fieldValues.put(DME.CLM_GRP_ID, "" + claimGroupId);
      fieldValues.put(DME.CARR_CLM_CNTL_NUM, "" + carrClmId);
      fieldValues.put(DME.BENE_ID, (String) person.attributes.get(BB2_BENE_ID));
      fieldValues.put(DME.LINE_HCT_HGB_RSLT_NUM, "" + latestHemoglobin);
      fieldValues.put(DME.CARR_NUM,
              getCarrier(encounter.provider.state, CARRIER.CARR_NUM));
      fieldValues.put(DME.NCH_WKLY_PROC_DT,
              bb2DateFromTimestamp(ExportHelper.nextFriday(encounter.stop)));
      fieldValues.put(DME.PRVDR_NUM, encounter.provider.id);
      fieldValues.put(DME.PRVDR_NPI, encounter.provider.npi);
      fieldValues.put(DME.RFR_PHYSN_NPI, encounter.clinician.npi);
      fieldValues.put(DME.PRVDR_SPCLTY,
          ClinicianSpecialty.getCMSProviderSpecialtyCode(
              (String) encounter.clinician.attributes.get(Clinician.SPECIALTY)));
      fieldValues.put(DME.PRVDR_STATE_CD,
              locationMapper.getStateCode(encounter.provider.state));
      fieldValues.put(DME.TAX_NUM,
              bb2TaxId((String)encounter.clinician.attributes.get(Person.IDENTIFIER_SSN)));
      fieldValues.put(DME.DMERC_LINE_PRCNG_STATE_CD,
              locationMapper.getStateCode((String)person.attributes.get(Person.STATE)));
      fieldValues.put(DME.LINE_1ST_EXPNS_DT, bb2DateFromTimestamp(encounter.start));
      fieldValues.put(DME.LINE_LAST_EXPNS_DT, bb2DateFromTimestamp(encounter.stop));
      fieldValues.put(DME.LINE_SRVC_CNT, "" + encounter.claim.items.size());
      fieldValues.put(DME.LINE_PLACE_OF_SRVC_CD, getPlaceOfService(encounter));

      // OPTIONAL
      if (encounter.reason != null) {
        // If the encounter has a recorded reason, enter the mapped
        // values into the principle diagnoses code.
        if (conditionCodeMapper.canMap(encounter.reason.code)) {
          String icdCode = conditionCodeMapper.map(encounter.reason.code, person, true);
          fieldValues.put(DME.PRNCPAL_DGNS_CD, icdCode);
          fieldValues.put(DME.LINE_ICD_DGNS_CD, icdCode);
        }
      }

      // Use the active condition diagnoses to enter mapped values
      // into the diagnoses codes.
      List<String> mappedDiagnosisCodes = getDiagnosesCodes(person, encounter.stop);
      if (mappedDiagnosisCodes.isEmpty()) {
        continue; // skip this encounter
      }
      int smallest = Math.min(mappedDiagnosisCodes.size(), BB2RIFStructure.dmeDxFields.length);
      for (int i = 0; i < smallest; i++) {
        DME[] dxField = BB2RIFStructure.dmeDxFields[i];
        fieldValues.put(dxField[0], mappedDiagnosisCodes.get(i));
        fieldValues.put(dxField[1], "0"); // 0=ICD10
      }
      if (!fieldValues.containsKey(DME.PRNCPAL_DGNS_CD)) {
        fieldValues.put(DME.PRNCPAL_DGNS_CD, mappedDiagnosisCodes.get(0));
        fieldValues.put(DME.LINE_ICD_DGNS_CD, mappedDiagnosisCodes.get(0));
      }

      // preprocess some subtotals...
      ClaimEntry subTotals = (encounter.claim).new ClaimEntry(null);
      for (ClaimEntry lineItem : encounter.claim.items) {
        if (lineItem.entry instanceof Device || lineItem.entry instanceof Supply) {
          subTotals.addCosts(lineItem);
        }
      }
      fieldValues.put(DME.CARR_CLM_CASH_DDCTBL_APLD_AMT,
          String.format("%.2f", subTotals.deductible));
      fieldValues.put(DME.CARR_CLM_PRMRY_PYR_PD_AMT,
          String.format("%.2f", subTotals.coinsurance + subTotals.payer));
      fieldValues.put(DME.NCH_CARR_CLM_ALOWD_AMT,
          String.format("%.2f", subTotals.cost - subTotals.adjustment));
      fieldValues.put(DME.NCH_CARR_CLM_SBMTD_CHRG_AMT,
          String.format("%.2f", subTotals.cost));
      fieldValues.put(DME.NCH_CLM_PRVDR_PMT_AMT,
          String.format("%.2f", subTotals.coinsurance + subTotals.payer));
      fieldValues.put(DME.CLM_PMT_AMT,
          String.format("%.2f", subTotals.coinsurance + subTotals.payer));

      synchronized (rifWriters.getOrCreateWriter(DME.class)) {
        int lineNum = 1;
        // Now generate the line items...
        for (ClaimEntry lineItem : encounter.claim.items) {
          if (!(lineItem.entry instanceof Device || lineItem.entry instanceof Supply)) {
            continue;
          }
          if (lineItem.entry instanceof Supply) {
            Supply supply = (Supply) lineItem.entry;
            fieldValues.put(DME.DMERC_LINE_MTUS_CNT, "" + supply.quantity);
          } else {
            fieldValues.put(DME.DMERC_LINE_MTUS_CNT, "");
          }
          if (!dmeCodeMapper.canMap(lineItem.entry.codes.get(0).code)) {
            System.err.println(" *** Possibly Missing DME Code: "
                + lineItem.entry.codes.get(0).code
                + " " + lineItem.entry.codes.get(0).display);
            continue;
          }
          fieldValues.put(DME.CLM_FROM_DT, bb2DateFromTimestamp(lineItem.entry.start));
          fieldValues.put(DME.CLM_THRU_DT, bb2DateFromTimestamp(lineItem.entry.start));
          String hcpcsCode = dmeCodeMapper.map(lineItem.entry.codes.get(0).code, person);
          fieldValues.put(DME.HCPCS_CD, hcpcsCode);
          if (betosCodeMapper.canMap(hcpcsCode)) {
            fieldValues.put(DME.BETOS_CD, betosCodeMapper.map(hcpcsCode, person));
          } else {
            fieldValues.put(DME.BETOS_CD, "");
          }
          fieldValues.put(DME.LINE_CMS_TYPE_SRVC_CD,
                  dmeCodeMapper.map(lineItem.entry.codes.get(0).code,
                          DME.LINE_CMS_TYPE_SRVC_CD.toString().toLowerCase(),
                          person));
          fieldValues.put(DME.LINE_BENE_PTB_DDCTBL_AMT,
                  String.format("%.2f", lineItem.deductible));
          fieldValues.put(DME.LINE_COINSRNC_AMT,
                  String.format("%.2f", lineItem.getCoinsurancePaid()));
          fieldValues.put(DME.LINE_BENE_PMT_AMT,
              String.format("%.2f", lineItem.copay + lineItem.deductible + lineItem.pocket));
          fieldValues.put(DME.LINE_PRVDR_PMT_AMT,
              String.format("%.2f", lineItem.coinsurance + lineItem.payer));
          fieldValues.put(DME.LINE_SBMTD_CHRG_AMT,
              String.format("%.2f", lineItem.cost));
          fieldValues.put(DME.LINE_ALOWD_CHRG_AMT,
              String.format("%.2f", lineItem.cost - lineItem.adjustment));
          fieldValues.put(DME.LINE_PRMRY_ALOWD_CHRG_AMT,
              String.format("%.2f", lineItem.cost - lineItem.adjustment));
          fieldValues.put(DME.LINE_NCH_PMT_AMT,
              String.format("%.2f", lineItem.coinsurance + lineItem.payer));

          // set the line number and write out field values
          fieldValues.put(DME.LINE_NUM, Integer.toString(lineNum++));
          rifWriters.writeValues(DME.class, fieldValues);
        }
      }
    }
  }

  /**
   * Export Home Health Agency visits for a single person.
   * @param person the person to export
   * @param startTime earliest claim date to export
   * @param stopTime end time of simulation
   * @throws IOException if something goes wrong
   */
  private void exportHome(Person person, long startTime, long stopTime) throws IOException {
    HashMap<HHA, String> fieldValues = new HashMap<>();
    int homeVisits = 0;
    for (HealthRecord.Encounter encounter : person.record.encounters) {
      if (encounter.stop < startTime) {
        continue;
      }

      boolean isVA = (ProviderType.VETERAN == encounter.provider.type);
      boolean isHome = encounter.type.equals(EncounterType.HOME.toString());
      // IHS facilities have valid 6 digit id, IHS centers don't
      boolean isIHSCenter = (ProviderType.IHS == encounter.provider.type)
              && encounter.provider.id.length() != 6;

      if (isVA || isIHSCenter || !isHome) {
        continue;
      }

      homeVisits += 1;
      long claimId = BB2RIFExporter.claimId.getAndDecrement();
      int claimGroupId = BB2RIFExporter.claimGroupId.getAndDecrement();
      long fiDocId = BB2RIFExporter.fiDocCntlNum.getAndDecrement();

      fieldValues.clear();
      staticFieldConfig.setValues(fieldValues, HHA.class, person);

      // The REQUIRED fields
      fieldValues.put(HHA.BENE_ID,  (String) person.attributes.get(BB2_BENE_ID));
      fieldValues.put(HHA.CLM_ID, "" + claimId);
      fieldValues.put(HHA.CLM_GRP_ID, "" + claimGroupId);
      fieldValues.put(HHA.FI_DOC_CLM_CNTL_NUM, "" + fiDocId);
      fieldValues.put(HHA.CLM_FROM_DT, bb2DateFromTimestamp(encounter.start));
      fieldValues.put(HHA.CLM_ADMSN_DT, bb2DateFromTimestamp(encounter.start));
      fieldValues.put(HHA.CLM_THRU_DT, bb2DateFromTimestamp(encounter.stop));
      fieldValues.put(HHA.NCH_WKLY_PROC_DT,
          bb2DateFromTimestamp(ExportHelper.nextFriday(encounter.stop)));
      fieldValues.put(HHA.PRVDR_NUM, encounter.provider.id);
      fieldValues.put(HHA.ORG_NPI_NUM, encounter.provider.npi);
      fieldValues.put(HHA.AT_PHYSN_NPI, encounter.clinician.npi);
      fieldValues.put(HHA.RNDRNG_PHYSN_NPI, encounter.clinician.npi);

      fieldValues.put(HHA.CLM_PMT_AMT,
          String.format("%.2f", encounter.claim.getCoveredCost()));
      if (encounter.claim.payer == Payer.getGovernmentPayer(HealthInsuranceModule.MEDICARE)) {
        fieldValues.put(HHA.NCH_PRMRY_PYR_CLM_PD_AMT, "0");
      } else {
        fieldValues.put(HHA.NCH_PRMRY_PYR_CLM_PD_AMT,
            String.format("%.2f", encounter.claim.getCoveredCost()));
      }
      fieldValues.put(HHA.PRVDR_STATE_CD,
          locationMapper.getStateCode(encounter.provider.state));
      fieldValues.put(HHA.CLM_TOT_CHRG_AMT,
          String.format("%.2f", encounter.claim.getTotalClaimCost()));
      fieldValues.put(HHA.CLM_HHA_TOT_VISIT_CNT, "" + homeVisits);
      int days = (int) ((encounter.stop - encounter.start) / (1000 * 60 * 60 * 24));
      if (days <= 0) {
        days = 1;
      }
      fieldValues.put(HHA.REV_CNTR_UNIT_CNT, "" + days);
      fieldValues.put(HHA.REV_CNTR_RATE_AMT,
          String.format("%.2f", (encounter.claim.getTotalClaimCost() / days)));
      fieldValues.put(HHA.REV_CNTR_PMT_AMT_AMT,
          String.format("%.2f", encounter.claim.getCoveredCost()));
      fieldValues.put(HHA.REV_CNTR_TOT_CHRG_AMT,
          String.format("%.2f", encounter.claim.getTotalClaimCost()));
      fieldValues.put(HHA.REV_CNTR_NCVRD_CHRG_AMT,
          String.format("%.2f", encounter.claim.getPatientCost()));

      if (encounter.reason != null) {
        // If the encounter has a recorded reason, enter the mapped
        // values into the principle diagnoses code.
        if (conditionCodeMapper.canMap(encounter.reason.code)) {
          String icdCode = conditionCodeMapper.map(encounter.reason.code, person, true);
          fieldValues.put(HHA.PRNCPAL_DGNS_CD, icdCode);
        }
      }

      // PTNT_DSCHRG_STUS_CD: 1=home, 2=transfer, 3=SNF, 20=died, 30=still here
      String dischargeStatus = null;
      if (encounter.ended) {
        dischargeStatus = "1"; // TODO 2=transfer if the next encounter is also inpatient
      } else {
        dischargeStatus = "30"; // the patient is still here
      }
      if (!person.alive(encounter.stop)) {
        dischargeStatus = "20"; // the patient died before the encounter ended
      }
      fieldValues.put(HHA.PTNT_DSCHRG_STUS_CD, dischargeStatus);

      // Use the active condition diagnoses to enter mapped values
      // into the diagnoses codes.
      List<String> mappedDiagnosisCodes = getDiagnosesCodes(person, encounter.stop);
      if (mappedDiagnosisCodes.isEmpty()) {
        continue; // skip this encounter
      }
      int smallest = Math.min(mappedDiagnosisCodes.size(),
              BB2RIFStructure.homeDxFields.length);
      for (int i = 0; i < smallest; i++) {
        HHA[] dxField = BB2RIFStructure.homeDxFields[i];
        fieldValues.put(dxField[0], mappedDiagnosisCodes.get(i));
        fieldValues.put(dxField[1], "0"); // 0=ICD10
      }
      if (!fieldValues.containsKey(HHA.PRNCPAL_DGNS_CD)) {
        fieldValues.put(HHA.PRNCPAL_DGNS_CD, mappedDiagnosisCodes.get(0));
      }

      // Check for external code...
      setExternalCode(person, fieldValues,
          HHA.PRNCPAL_DGNS_CD, HHA.ICD_DGNS_E_CD1, HHA.ICD_DGNS_E_VRSN_CD1);
      setExternalCode(person, fieldValues,
          HHA.PRNCPAL_DGNS_CD, HHA.FST_DGNS_E_CD, HHA.FST_DGNS_E_VRSN_CD);

      String revCenter = fieldValues.get(HHA.REV_CNTR);

      synchronized (rifWriters.getOrCreateWriter(HHA.class)) {
        int claimLine = 1;
        for (ClaimEntry lineItem : encounter.claim.items) {
          String hcpcsCode = null;
          if (lineItem.entry instanceof HealthRecord.Procedure) {
            for (HealthRecord.Code code : lineItem.entry.codes) {
              if (hcpcsCodeMapper.canMap(code.code)) {
                hcpcsCode = hcpcsCodeMapper.map(code.code, person, true);
                break; // take the first mappable code for each procedure
              }
            }
            fieldValues.put(HHA.REV_CNTR, revCenter);
            fieldValues.remove(HHA.REV_CNTR_NDC_QTY);
            fieldValues.remove(HHA.REV_CNTR_NDC_QTY_QLFR_CD);
          } else if (lineItem.entry instanceof HealthRecord.Medication) {
            HealthRecord.Medication med = (HealthRecord.Medication) lineItem.entry;
            if (med.administration) {
              hcpcsCode = "T1502";  // Administration of medication
              fieldValues.put(HHA.REV_CNTR, "0250"); // Pharmacy-general classification
              fieldValues.put(HHA.REV_CNTR_NDC_QTY, "1"); // 1 Unit
              fieldValues.put(HHA.REV_CNTR_NDC_QTY_QLFR_CD, "UN"); // Unit
            }
          }
          if (hcpcsCode == null) {
            continue;
          }

          fieldValues.put(HHA.CLM_LINE_NUM, Integer.toString(claimLine++));
          fieldValues.put(HHA.REV_CNTR_DT, bb2DateFromTimestamp(lineItem.entry.start));
          fieldValues.put(HHA.HCPCS_CD, hcpcsCode);
          fieldValues.put(HHA.REV_CNTR_RATE_AMT,
              String.format("%.2f", (lineItem.cost / Integer.max(1, days))));
          fieldValues.put(HHA.REV_CNTR_PMT_AMT_AMT,
              String.format("%.2f", lineItem.coinsurance + lineItem.payer));
          fieldValues.put(HHA.REV_CNTR_TOT_CHRG_AMT,
              String.format("%.2f", lineItem.cost));
          fieldValues.put(HHA.REV_CNTR_NCVRD_CHRG_AMT,
              String.format("%.2f", lineItem.copay + lineItem.deductible + lineItem.pocket));
          if (lineItem.pocket == 0 && lineItem.deductible == 0) {
            // Not subject to deductible or coinsurance
            fieldValues.put(HHA.REV_CNTR_DDCTBL_COINSRNC_CD, "3");
          } else if (lineItem.pocket > 0 && lineItem.deductible > 0) {
            // Subject to deductible and coinsurance
            fieldValues.put(HHA.REV_CNTR_DDCTBL_COINSRNC_CD, "0");
          } else if (lineItem.pocket == 0) {
            // Not subject to deductible
            fieldValues.put(HHA.REV_CNTR_DDCTBL_COINSRNC_CD, "1");
          } else {
            // Not subject to coinsurance
            fieldValues.put(HHA.REV_CNTR_DDCTBL_COINSRNC_CD, "2");
          }
          rifWriters.writeValues(HHA.class, fieldValues);
        }

        if (claimLine == 1) {
          // If claimLine still equals 1, then no line items were successfully added.
          // Add a single top-level entry.
          fieldValues.put(HHA.CLM_LINE_NUM, Integer.toString(claimLine));
          fieldValues.put(HHA.REV_CNTR_DT, bb2DateFromTimestamp(encounter.start));
          fieldValues.put(HHA.HCPCS_CD, "T1021"); // home health visit
          rifWriters.writeValues(HHA.class, fieldValues);
        }
      }
    }
  }

  /**
   * Export Home Health Agency visits for a single person.
   * @param person the person to export
   * @param startTime earliest claim date to export
   * @param stopTime end time of simulation
   * @throws IOException if something goes wrong
   */
  private void exportHospice(Person person, long startTime, long stopTime) throws IOException {
    HashMap<HOSPICE, String> fieldValues = new HashMap<>();
    for (HealthRecord.Encounter encounter : person.record.encounters) {
      if (encounter.stop < startTime) {
        continue;
      }

      boolean isVA = (ProviderType.VETERAN == encounter.provider.type);
      // IHS facilities have valid 6 digit id, IHS centers don't
      boolean isIHSCenter = (ProviderType.IHS == encounter.provider.type)
              && encounter.provider.id.length() != 6;
      boolean isHospice = encounter.type.equals(EncounterType.HOSPICE.toString());
      if (isVA || isIHSCenter || !isHospice) {
        continue;
      }

      // Use the active condition diagnoses to enter mapped values
      // into the diagnoses codes.
      List<String> mappedDiagnosisCodes = getDiagnosesCodes(person, encounter.stop);
      if (mappedDiagnosisCodes.isEmpty()) {
        continue; // skip this encounter
      }

      long claimId = BB2RIFExporter.claimId.getAndDecrement();
      int claimGroupId = BB2RIFExporter.claimGroupId.getAndDecrement();
      long fiDocId = BB2RIFExporter.fiDocCntlNum.getAndDecrement();
      fieldValues.clear();
      staticFieldConfig.setValues(fieldValues, HOSPICE.class, person);

      fieldValues.put(HOSPICE.BENE_ID, (String) person.attributes.get(BB2_BENE_ID));
      fieldValues.put(HOSPICE.CLM_ID, "" + claimId);
      fieldValues.put(HOSPICE.CLM_GRP_ID, "" + claimGroupId);
      fieldValues.put(HOSPICE.FI_DOC_CLM_CNTL_NUM, "" + fiDocId);
      fieldValues.put(HOSPICE.CLM_FROM_DT, bb2DateFromTimestamp(encounter.start));
      fieldValues.put(HOSPICE.CLM_HOSPC_START_DT_ID, bb2DateFromTimestamp(encounter.start));
      fieldValues.put(HOSPICE.CLM_THRU_DT, bb2DateFromTimestamp(encounter.stop));
      fieldValues.put(HOSPICE.NCH_WKLY_PROC_DT,
              bb2DateFromTimestamp(ExportHelper.nextFriday(encounter.stop)));
      fieldValues.put(HOSPICE.PRVDR_NUM, encounter.provider.id);
      fieldValues.put(HOSPICE.AT_PHYSN_NPI, encounter.clinician.npi);
      fieldValues.put(HOSPICE.RNDRNG_PHYSN_NPI, encounter.clinician.npi);
      fieldValues.put(HOSPICE.ORG_NPI_NUM, encounter.provider.npi);
      fieldValues.put(HOSPICE.CLM_PMT_AMT,
              String.format("%.2f", encounter.claim.getTotalClaimCost()));
      if (encounter.claim.payer == Payer.getGovernmentPayer(HealthInsuranceModule.MEDICARE)) {
        fieldValues.put(HOSPICE.NCH_PRMRY_PYR_CLM_PD_AMT, "0");
      } else {
        fieldValues.put(HOSPICE.NCH_PRMRY_PYR_CLM_PD_AMT,
                String.format("%.2f", encounter.claim.getCoveredCost()));
      }
      fieldValues.put(HOSPICE.PRVDR_STATE_CD,
              locationMapper.getStateCode(encounter.provider.state));
      // PTNT_DSCHRG_STUS_CD: 1=home, 2=transfer, 3=SNF, 20=died, 30=still here
      // NCH_PTNT_STUS_IND_CD: A = Discharged, B = Died, C = Still a patient
      String dischargeStatus = null;
      String patientStatus = null;
      String dischargeDate = null;
      if (encounter.ended) {
        dischargeStatus = "1"; // TODO 2=transfer if the next encounter is also inpatient
        patientStatus = "A"; // discharged
        dischargeDate = bb2DateFromTimestamp(ExportHelper.nextFriday(encounter.stop));
      } else {
        dischargeStatus = "30"; // the patient is still here
        patientStatus = "C"; // still a patient
      }
      if (!person.alive(encounter.stop)) {
        dischargeStatus = "20"; // the patient died before the encounter ended
        patientStatus = "B"; // died
        dischargeDate = bb2DateFromTimestamp(ExportHelper.nextFriday(encounter.stop));
      }
      fieldValues.put(HOSPICE.PTNT_DSCHRG_STUS_CD, dischargeStatus);
      fieldValues.put(HOSPICE.NCH_PTNT_STATUS_IND_CD, patientStatus);
      if (dischargeDate != null) {
        fieldValues.put(HOSPICE.NCH_BENE_DSCHRG_DT, dischargeDate);
      }
      fieldValues.put(HOSPICE.CLM_TOT_CHRG_AMT,
              String.format("%.2f", encounter.claim.getTotalClaimCost()));
      fieldValues.put(HOSPICE.REV_CNTR_TOT_CHRG_AMT,
          String.format("%.2f", encounter.claim.getCoveredCost()));
      fieldValues.put(HOSPICE.REV_CNTR_NCVRD_CHRG_AMT,
          String.format("%.2f", encounter.claim.getPatientCost()));
      fieldValues.put(HOSPICE.REV_CNTR_PMT_AMT_AMT,
          String.format("%.2f", encounter.claim.getCoveredCost()));
      fieldValues.put(HOSPICE.REV_CNTR_PRVDR_PMT_AMT,
              String.format("%.2f", encounter.claim.getCoveredCost()));

      if (encounter.reason != null) {
        // If the encounter has a recorded reason, enter the mapped
        // values into the principle diagnoses code.
        if (conditionCodeMapper.canMap(encounter.reason.code)) {
          String icdCode = conditionCodeMapper.map(encounter.reason.code, person, true);
          fieldValues.put(HOSPICE.PRNCPAL_DGNS_CD, icdCode);
        }
      }

      int smallest = Math.min(mappedDiagnosisCodes.size(),
              BB2RIFStructure.hospiceDxFields.length);
      for (int i = 0; i < smallest; i++) {
        HOSPICE[] dxField = BB2RIFStructure.hospiceDxFields[i];
        fieldValues.put(dxField[0], mappedDiagnosisCodes.get(i));
        fieldValues.put(dxField[1], "0"); // 0=ICD10
      }
      if (!fieldValues.containsKey(HOSPICE.PRNCPAL_DGNS_CD)) {
        fieldValues.put(HOSPICE.PRNCPAL_DGNS_CD, mappedDiagnosisCodes.get(0));
      }

      // Check for external code...
      setExternalCode(person, fieldValues,
          HOSPICE.PRNCPAL_DGNS_CD, HOSPICE.ICD_DGNS_E_CD1, HOSPICE.ICD_DGNS_E_VRSN_CD1);
      setExternalCode(person, fieldValues,
          HOSPICE.PRNCPAL_DGNS_CD, HOSPICE.FST_DGNS_E_CD, HOSPICE.FST_DGNS_E_VRSN_CD);

      int days = (int) ((encounter.stop - encounter.start) / (1000 * 60 * 60 * 24));
      if (days <= 0) {
        days = 1;
      }
      fieldValues.put(HOSPICE.CLM_UTLZTN_DAY_CNT, "" + days);
      int coinDays = days -  21; // first 21 days no coinsurance
      if (coinDays < 0) {
        coinDays = 0;
      }
      fieldValues.put(HOSPICE.REV_CNTR_UNIT_CNT, "" + days);
      fieldValues.put(HOSPICE.REV_CNTR_RATE_AMT,
          String.format("%.2f", (encounter.claim.getTotalClaimCost() / days)));
      String revCenter = fieldValues.get(HOSPICE.REV_CNTR);

      synchronized (rifWriters.getOrCreateWriter(HOSPICE.class)) {
        int claimLine = 1;
        for (ClaimEntry lineItem : encounter.claim.items) {
          String hcpcsCode = null;
          if (lineItem.entry instanceof HealthRecord.Procedure) {
            for (HealthRecord.Code code : lineItem.entry.codes) {
              if (hcpcsCodeMapper.canMap(code.code)) {
                hcpcsCode = hcpcsCodeMapper.map(code.code, person, true);
                break; // take the first mappable code for each procedure
              }
            }
            fieldValues.put(HOSPICE.REV_CNTR, revCenter);
            fieldValues.remove(HOSPICE.REV_CNTR_NDC_QTY);
            fieldValues.remove(HOSPICE.REV_CNTR_NDC_QTY_QLFR_CD);
          } else if (lineItem.entry instanceof HealthRecord.Medication) {
            HealthRecord.Medication med = (HealthRecord.Medication) lineItem.entry;
            if (med.administration) {
              hcpcsCode = "T1502";  // Administration of medication
              fieldValues.put(HOSPICE.REV_CNTR, "0250"); // Pharmacy-general classification
              fieldValues.put(HOSPICE.REV_CNTR_NDC_QTY, "1"); // 1 Unit
              fieldValues.put(HOSPICE.REV_CNTR_NDC_QTY_QLFR_CD, "UN"); // Unit
            }
          }
          if (hcpcsCode == null) {
            continue;
          }

          fieldValues.put(HOSPICE.CLM_LINE_NUM, Integer.toString(claimLine++));
          fieldValues.put(HOSPICE.REV_CNTR_DT, bb2DateFromTimestamp(lineItem.entry.start));
          fieldValues.put(HOSPICE.HCPCS_CD, hcpcsCode);
          fieldValues.put(HOSPICE.REV_CNTR_RATE_AMT,
              String.format("%.2f", (lineItem.cost / Integer.max(1, days))));
          fieldValues.put(HOSPICE.REV_CNTR_PMT_AMT_AMT,
              String.format("%.2f", lineItem.coinsurance + lineItem.payer));
          fieldValues.put(HOSPICE.REV_CNTR_TOT_CHRG_AMT,
              String.format("%.2f", lineItem.cost));
          fieldValues.put(HOSPICE.REV_CNTR_NCVRD_CHRG_AMT,
              String.format("%.2f", lineItem.copay + lineItem.deductible + lineItem.pocket));
          if (lineItem.pocket == 0 && lineItem.deductible == 0) {
            // Not subject to deductible or coinsurance
            fieldValues.put(HOSPICE.REV_CNTR_DDCTBL_COINSRNC_CD, "3");
          } else if (lineItem.pocket > 0 && lineItem.deductible > 0) {
            // Subject to deductible and coinsurance
            fieldValues.put(HOSPICE.REV_CNTR_DDCTBL_COINSRNC_CD, "0");
          } else if (lineItem.pocket == 0) {
            // Not subject to deductible
            fieldValues.put(HOSPICE.REV_CNTR_DDCTBL_COINSRNC_CD, "1");
          } else {
            // Not subject to coinsurance
            fieldValues.put(HOSPICE.REV_CNTR_DDCTBL_COINSRNC_CD, "2");
          }
          rifWriters.writeValues(HOSPICE.class, fieldValues);
        }

        if (claimLine == 1) {
          // If claimLine still equals 1, then no line items were successfully added.
          // Add a single top-level entry.
          fieldValues.put(HOSPICE.CLM_LINE_NUM, Integer.toString(claimLine));
          fieldValues.put(HOSPICE.REV_CNTR_DT, bb2DateFromTimestamp(encounter.start));
          fieldValues.put(HOSPICE.HCPCS_CD, "S9126"); // hospice per diem
          rifWriters.writeValues(HOSPICE.class, fieldValues);
        }
      }
    }
  }

  /**
   * Export Home Health Agency visits for a single person.
   * @param person the person to export
   * @param startTime earliest claim date to export
   * @param stopTime end time of simulation
   * @throws IOException if something goes wrong
   */
  private void exportSNF(Person person, long startTime, long stopTime) throws IOException {
    HashMap<SNF, String> fieldValues = new HashMap<>();
    boolean previousEmergency;
    boolean previousUrgent;

    for (HealthRecord.Encounter encounter : person.record.encounters) {
      if (encounter.stop < startTime) {
        continue;
      }

      boolean isVA = (ProviderType.VETERAN == encounter.provider.type);
      // IHS facilities have valid 6 digit id, IHS centers don't
      boolean isIHSCenter = (ProviderType.IHS == encounter.provider.type)
              && encounter.provider.id.length() != 6;
      boolean isSNF = encounter.type.equals(EncounterType.SNF.toString());
      if (isVA || isIHSCenter || !isSNF) {
        continue;
      }

      previousEmergency = encounter.type.equals(EncounterType.EMERGENCY.toString());
      previousUrgent = encounter.type.equals(EncounterType.URGENTCARE.toString());

      long claimId = BB2RIFExporter.claimId.getAndDecrement();
      int claimGroupId = BB2RIFExporter.claimGroupId.getAndDecrement();
      long fiDocId = BB2RIFExporter.fiDocCntlNum.getAndDecrement();

      fieldValues.clear();
      staticFieldConfig.setValues(fieldValues, SNF.class, person);

      // The REQUIRED Fields
      fieldValues.put(SNF.BENE_ID, (String) person.attributes.get(BB2_BENE_ID));
      fieldValues.put(SNF.CLM_ID, "" + claimId);
      fieldValues.put(SNF.CLM_GRP_ID, "" + claimGroupId);
      fieldValues.put(SNF.FI_DOC_CLM_CNTL_NUM, "" + fiDocId);
      fieldValues.put(SNF.CLM_FROM_DT, bb2DateFromTimestamp(encounter.start));
      fieldValues.put(SNF.CLM_ADMSN_DT, bb2DateFromTimestamp(encounter.start));
      fieldValues.put(SNF.CLM_THRU_DT, bb2DateFromTimestamp(encounter.stop));
      fieldValues.put(SNF.NCH_WKLY_PROC_DT,
          bb2DateFromTimestamp(ExportHelper.nextFriday(encounter.stop)));
      fieldValues.put(SNF.PRVDR_NUM, encounter.provider.id);
      fieldValues.put(SNF.ORG_NPI_NUM, encounter.provider.npi);
      fieldValues.put(SNF.AT_PHYSN_NPI, encounter.clinician.npi);
      fieldValues.put(SNF.OP_PHYSN_NPI, encounter.clinician.npi);
      fieldValues.put(SNF.RNDRNG_PHYSN_NPI, encounter.clinician.npi);

      fieldValues.put(SNF.CLM_PMT_AMT,
          String.format("%.2f", encounter.claim.getCoveredCost()));
      if (encounter.claim.payer == Payer.getGovernmentPayer(HealthInsuranceModule.MEDICARE)) {
        fieldValues.put(SNF.NCH_PRMRY_PYR_CLM_PD_AMT, "0");
      } else {
        fieldValues.put(SNF.NCH_PRMRY_PYR_CLM_PD_AMT,
            String.format("%.2f", encounter.claim.getCoveredCost()));
      }
      fieldValues.put(SNF.PRVDR_STATE_CD,
          locationMapper.getStateCode(encounter.provider.state));
      fieldValues.put(SNF.CLM_TOT_CHRG_AMT,
          String.format("%.2f", encounter.claim.getTotalClaimCost()));
      if (previousEmergency) {
        fieldValues.put(SNF.CLM_IP_ADMSN_TYPE_CD, "1");
      } else if (previousUrgent) {
        fieldValues.put(SNF.CLM_IP_ADMSN_TYPE_CD, "2");
      } else {
        fieldValues.put(SNF.CLM_IP_ADMSN_TYPE_CD, "3");
      }
      fieldValues.put(SNF.NCH_BENE_IP_DDCTBL_AMT,
          String.format("%.2f", encounter.claim.getDeductiblePaid()));
      fieldValues.put(SNF.NCH_BENE_PTA_COINSRNC_LBLTY_AM,
          String.format("%.2f", encounter.claim.getCoinsurancePaid()));
      fieldValues.put(SNF.NCH_IP_NCVRD_CHRG_AMT,
          String.format("%.2f", encounter.claim.getPatientCost()));
      fieldValues.put(SNF.NCH_IP_TOT_DDCTN_AMT,
          String.format("%.2f", encounter.claim.getDeductiblePaid()
              + encounter.claim.getCoinsurancePaid()));
      int days = (int) ((encounter.stop - encounter.start) / (1000 * 60 * 60 * 24));
      if (days <= 0) {
        days = 1;
      }
      fieldValues.put(SNF.CLM_UTLZTN_DAY_CNT, "" + days);
      int coinDays = days -  21; // first 21 days no coinsurance
      if (coinDays < 0) {
        coinDays = 0;
      }
      fieldValues.put(SNF.BENE_TOT_COINSRNC_DAYS_CNT, "" + coinDays);
      fieldValues.put(SNF.REV_CNTR_UNIT_CNT, "" + days);
      fieldValues.put(SNF.REV_CNTR_RATE_AMT,
          String.format("%.2f", (encounter.claim.getTotalClaimCost() / days)));
      fieldValues.put(SNF.REV_CNTR_TOT_CHRG_AMT,
          String.format("%.2f", encounter.claim.getTotalClaimCost()));
      fieldValues.put(SNF.REV_CNTR_NCVRD_CHRG_AMT,
          String.format("%.2f", encounter.claim.getPatientCost()));

      // OPTIONAL CODES
      if (encounter.reason != null) {
        // If the encounter has a recorded reason, enter the mapped
        // values into the principle diagnoses code.
        if (conditionCodeMapper.canMap(encounter.reason.code)) {
          String icdCode = conditionCodeMapper.map(encounter.reason.code, person, true);
          fieldValues.put(SNF.PRNCPAL_DGNS_CD, icdCode);
          fieldValues.put(SNF.ADMTG_DGNS_CD, icdCode);
          if (drgCodeMapper.canMap(icdCode)) {
            fieldValues.put(SNF.CLM_DRG_CD, drgCodeMapper.map(icdCode, person));
          }
        }
      }

      // PTNT_DSCHRG_STUS_CD: 1=home, 2=transfer, 3=SNF, 20=died, 30=still here
      // NCH_PTNT_STUS_IND_CD: A = Discharged, B = Died, C = Still a patient
      String dischargeStatus = null;
      String patientStatus = null;
      String dischargeDate = null;
      if (encounter.ended) {
        dischargeStatus = "1"; // TODO 2=transfer if the next encounter is also inpatient
        patientStatus = "A"; // discharged
        dischargeDate = bb2DateFromTimestamp(ExportHelper.nextFriday(encounter.stop));
      } else {
        dischargeStatus = "30"; // the patient is still here
        patientStatus = "C"; // still a patient
      }
      if (!person.alive(encounter.stop)) {
        dischargeStatus = "20"; // the patient died before the encounter ended
        patientStatus = "B"; // died
        dischargeDate = bb2DateFromTimestamp(ExportHelper.nextFriday(encounter.stop));
      }
      fieldValues.put(SNF.PTNT_DSCHRG_STUS_CD, dischargeStatus);
      fieldValues.put(SNF.NCH_PTNT_STATUS_IND_CD, patientStatus);
      if (dischargeDate != null) {
        fieldValues.put(SNF.NCH_BENE_DSCHRG_DT, dischargeDate);
      }

      // Use the active condition diagnoses to enter mapped values
      // into the diagnoses codes.
      List<String> mappedDiagnosisCodes = getDiagnosesCodes(person, encounter.stop);
      boolean noDiagnoses = mappedDiagnosisCodes.isEmpty();
      if (!noDiagnoses) {
        int smallest = Math.min(mappedDiagnosisCodes.size(),
                BB2RIFStructure.snfDxFields.length);
        for (int i = 0; i < smallest; i++) {
          SNF[] dxField = BB2RIFStructure.snfDxFields[i];
          fieldValues.put(dxField[0], mappedDiagnosisCodes.get(i));
          fieldValues.put(dxField[1], "0"); // 0=ICD10
        }
        if (!fieldValues.containsKey(SNF.PRNCPAL_DGNS_CD)) {
          fieldValues.put(SNF.PRNCPAL_DGNS_CD, mappedDiagnosisCodes.get(0));
          fieldValues.put(SNF.ADMTG_DGNS_CD, mappedDiagnosisCodes.get(0));
        }
      }

      // Check for external code...
      setExternalCode(person, fieldValues,
          SNF.PRNCPAL_DGNS_CD, SNF.ICD_DGNS_E_CD1, SNF.ICD_DGNS_E_VRSN_CD1);
      setExternalCode(person, fieldValues,
          SNF.PRNCPAL_DGNS_CD, SNF.FST_DGNS_E_CD, SNF.FST_DGNS_E_VRSN_CD);

      // Use the procedures in this encounter to enter mapped values
      boolean noProcedures = false;
      if (!encounter.procedures.isEmpty()) {
        List<HealthRecord.Procedure> mappableProcedures = new ArrayList<>();
        List<String> mappedProcedureCodes = new ArrayList<>();
        for (HealthRecord.Procedure procedure : encounter.procedures) {
          for (HealthRecord.Code code : procedure.codes) {
            if (conditionCodeMapper.canMap(code.code)) {
              mappableProcedures.add(procedure);
              mappedProcedureCodes.add(conditionCodeMapper.map(code.code, person, true));
              break; // take the first mappable code for each procedure
            }
          }
        }
        if (!mappableProcedures.isEmpty()) {
          int smallest = Math.min(mappableProcedures.size(),
                  BB2RIFStructure.snfPxFields.length);
          for (int i = 0; i < smallest; i++) {
            SNF[] pxField = BB2RIFStructure.snfPxFields[i];
            fieldValues.put(pxField[0], mappedProcedureCodes.get(i));
            fieldValues.put(pxField[1], "0"); // 0=ICD10
            fieldValues.put(pxField[2], bb2DateFromTimestamp(mappableProcedures.get(i).start));
          }
        } else {
          noProcedures = true;
        }
      }

      if (noDiagnoses && noProcedures) {
        continue; // skip this encounter
      }
      String revCenter = fieldValues.get(SNF.REV_CNTR);

      synchronized (rifWriters.getOrCreateWriter(SNF.class)) {
        int claimLine = 1;
        for (ClaimEntry lineItem : encounter.claim.items) {
          String hcpcsCode = null;
          if (lineItem.entry instanceof HealthRecord.Procedure) {
            for (HealthRecord.Code code : lineItem.entry.codes) {
              if (hcpcsCodeMapper.canMap(code.code)) {
                hcpcsCode = hcpcsCodeMapper.map(code.code, person, true);
                break; // take the first mappable code for each procedure
              }
            }
            fieldValues.put(SNF.REV_CNTR, revCenter);
            fieldValues.remove(SNF.REV_CNTR_NDC_QTY);
            fieldValues.remove(SNF.REV_CNTR_NDC_QTY_QLFR_CD);
          } else if (lineItem.entry instanceof HealthRecord.Medication) {
            HealthRecord.Medication med = (HealthRecord.Medication) lineItem.entry;
            if (med.administration) {
              hcpcsCode = "T1502";  // Administration of medication
              fieldValues.put(SNF.REV_CNTR, "0250"); // Pharmacy-general classification
              fieldValues.put(SNF.REV_CNTR_NDC_QTY, "1"); // 1 Unit
              fieldValues.put(SNF.REV_CNTR_NDC_QTY_QLFR_CD, "UN"); // Unit
            }
          }
          if (hcpcsCode == null) {
            continue;
          }

          fieldValues.put(SNF.CLM_LINE_NUM, Integer.toString(claimLine++));
          fieldValues.put(SNF.HCPCS_CD, hcpcsCode);
          fieldValues.put(SNF.REV_CNTR_RATE_AMT,
              String.format("%.2f", (lineItem.cost / Integer.max(1, days))));
          fieldValues.put(SNF.REV_CNTR_TOT_CHRG_AMT,
              String.format("%.2f", lineItem.cost));
          fieldValues.put(SNF.REV_CNTR_NCVRD_CHRG_AMT,
              String.format("%.2f", lineItem.copay + lineItem.deductible + lineItem.pocket));
          if (lineItem.pocket == 0 && lineItem.deductible == 0) {
            // Not subject to deductible or coinsurance
            fieldValues.put(SNF.REV_CNTR_DDCTBL_COINSRNC_CD, "3");
          } else if (lineItem.pocket > 0 && lineItem.deductible > 0) {
            // Subject to deductible and coinsurance
            fieldValues.put(SNF.REV_CNTR_DDCTBL_COINSRNC_CD, "0");
          } else if (lineItem.pocket == 0) {
            // Not subject to deductible
            fieldValues.put(SNF.REV_CNTR_DDCTBL_COINSRNC_CD, "1");
          } else {
            // Not subject to coinsurance
            fieldValues.put(SNF.REV_CNTR_DDCTBL_COINSRNC_CD, "2");
          }
          rifWriters.writeValues(SNF.class, fieldValues);
        }

        if (claimLine == 1) {
          // If claimLine still equals 1, then no line items were successfully added.
          // Add a single top-level entry.
          fieldValues.put(SNF.CLM_LINE_NUM, Integer.toString(claimLine));
          // G0299: "direct skilled nursing services of a registered nurse (RN) in the home health
          // or hospice setting"
          fieldValues.put(SNF.HCPCS_CD, "G0299");
          rifWriters.writeValues(SNF.class, fieldValues);
        }
      }
    }
  }

  /**
   * Get the BB2 race code. BB2 uses a single code to represent race and ethnicity, we assume
   * ethnicity gets priority here.
   * @param ethnicity the Synthea ethnicity
   * @param race the Synthea race
   * @return the BB2 race code
   */
  public static String bb2RaceCode(String ethnicity, String race) {
    if ("hispanic".equals(ethnicity)) {
      return "5";
    } else {
      String bbRaceCode; // unknown
      switch (race) {
        case "white":
          bbRaceCode = "1";
          break;
        case "black":
          bbRaceCode = "2";
          break;
        case "asian":
          bbRaceCode = "4";
          break;
        case "native":
          bbRaceCode = "6";
          break;
        case "other":
        default:
          bbRaceCode = "3";
          break;
      }
      return bbRaceCode;
    }
  }

  private int getQuantity(Medication medication, long stopTime) {
    double amountPerDay = 1;
    double days = getDays(medication, stopTime);

    if (medication.prescriptionDetails != null
        && medication.prescriptionDetails.has("dosage")) {
      JsonObject dosage = medication.prescriptionDetails.getAsJsonObject("dosage");
      long amount = dosage.get("amount").getAsLong();
      long frequency = dosage.get("frequency").getAsLong();
      long period = dosage.get("period").getAsLong();
      String units = dosage.get("unit").getAsString();
      long periodTime = Utilities.convertTime(units, period);

      long perPeriod = amount * frequency;
      amountPerDay = (double) ((double) (perPeriod * periodTime) / (1000.0 * 60 * 60 * 24));
      if (amountPerDay == 0) {
        amountPerDay = 1;
      }
    }

    return (int) (amountPerDay * days);
  }

  private int getDays(Medication medication, long stopTime) {
    double days = 1;
    long stop = medication.stop;
    if (stop == 0L) {
      stop = stopTime;
    }
    long medDuration = stop - medication.start;
    days = (double) (medDuration / (1000 * 60 * 60 * 24));

    if (medication.prescriptionDetails != null
        && medication.prescriptionDetails.has("duration")) {
      JsonObject duration = medication.prescriptionDetails.getAsJsonObject("duration");
      long quantity = duration.get("quantity").getAsLong();
      String unit = duration.get("unit").getAsString();
      long durationTime = Utilities.convertTime(unit, quantity);
      double durationTimeInDays = (double) (durationTime / (1000 * 60 * 60 * 24));
      if (durationTimeInDays > days) {
        days = durationTimeInDays;
      }
    }
    return (int) days;
  }

  /**
   * Thread safe singleton pattern adopted from
   * https://stackoverflow.com/questions/7048198/thread-safe-singletons-in-java
   */
  private static class SingletonHolder {
    /**
     * Singleton instance of the CSVExporter.
     */
    private static final BB2RIFExporter instance = new BB2RIFExporter();
  }

  /**
   * Get the current instance of the BBExporter.
   *
   * @return the current instance of the BBExporter.
   */
  public static BB2RIFExporter getInstance() {
    return SingletonHolder.instance;
  }

  /**
   * Utility class for dealing with code mapping configuration writers.
   */
  static class CodeMapper {
    private static boolean requireCodeMaps = Config.getAsBoolean(
            "exporter.bfd.require_code_maps", true);
    private HashMap<String, List<Map<String, String>>> map;
    private boolean mapImported = false;

    /**
     * Create a new CodeMapper for the supplied JSON string.
     * @param jsonMap a stringified JSON mapping writer. Expects the following format:
     * <pre>
     * {
     *   "synthea_code": [ # each synthea code will be mapped to one of the codes in this array
     *     {
     *       "code": "BFD_code",
     *       "description": "Description of code", # optional
     *       "other field": "value of other field" # optional additional fields
     *     }
     *   ]
     * }
     * </pre>
     */
    public CodeMapper(String jsonMap) {
      try {
        String json = Utilities.readResource(jsonMap);
        Gson g = new Gson();
        Type type = new TypeToken<HashMap<String,List<Map<String, String>>>>(){}.getType();
        map = g.fromJson(json, type);
        mapImported = true;
      } catch (JsonSyntaxException | IOException | IllegalArgumentException e) {
        if (requireCodeMaps) {
          throw new MissingResourceException("Unable to read code map file: " + jsonMap,
                  "CodeMapper", jsonMap);
        } else {
          // For testing, the mapping writer is not present.
          System.out.println("BB2Exporter is running without " + jsonMap);
        }
      }
    }

    /**
     * Determines whether this mapper has an entry for the supplied code.
     * @param codeToMap the Synthea code to look for
     * @return true if the Synthea code can be mapped to BFD, false if not
     */
    public boolean canMap(String codeToMap) {
      if (map == null) {
        return false;
      }
      return map.containsKey(codeToMap);
    }

    /**
     * Determines whether this mapper was successfully configured with a code map.
     * @return true if configured, false otherwise.
     */
    public boolean hasMap() {
      return mapImported;
    }

    /**
     * Get one of the BFD codes for the supplied Synthea code. Equivalent to
     * {@code map(codeToMap, "code", rand)}.
     * @param codeToMap the Synthea code to look for
     * @param rand a source of random numbers used to pick one of the list of BFD codes
     * @return the BFD code or null if the code can't be mapped
     */
    public String map(String codeToMap, RandomNumberGenerator rand) {
      return map(codeToMap, "code", rand);
    }

    /**
     * Get one of the BFD codes for the supplied Synthea code. Equivalent to
     * {@code map(codeToMap, "code", rand)}.
     * @param codeToMap the Synthea code to look for
     * @param rand a source of random numbers used to pick one of the list of BFD codes
     * @param stripDots whether to remove dots in codes (e.g. J39.45 -> J3945)
     * @return the BFD code or null if the code can't be mapped
     */
    public String map(String codeToMap, RandomNumberGenerator rand, boolean stripDots) {
      return map(codeToMap, "code", rand, stripDots);
    }

    /**
     * Get one of the BFD codes for the supplied Synthea code.
     * @param codeToMap the Synthea code to look for
     * @param bfdCodeType the type of BFD code to map to
     * @param rand a source of random numbers used to pick one of the list of BFD codes
     * @return the BFD code or null if the code can't be mapped
     */
    public String map(String codeToMap, String bfdCodeType, RandomNumberGenerator rand) {
      return map(codeToMap, bfdCodeType, rand, false);
    }

    /**
     * Get one of the BFD codes for the supplied Synthea code.
     * @param codeToMap the Synthea code to look for
     * @param bfdCodeType the type of BFD code to map to
     * @param rand a source of random numbers used to pick one of the list of BFD codes
     * @param stripDots whether to remove dots in codes (e.g. J39.45 -> J3945)
     * @return the BFD code or null if the code can't be mapped
     */
    public String map(String codeToMap, String bfdCodeType, RandomNumberGenerator rand,
            boolean stripDots) {
      if (!canMap(codeToMap)) {
        return null;
      }
      List<Map<String, String>> options = map.get(codeToMap);
      int choice = rand.randInt(options.size());
      String code = options.get(choice).get(bfdCodeType);
      if (stripDots) {
        return code.replaceAll("\\.", "");
      } else {
        return code;
      }
    }
  }

  /**
   * Utility class for writing to BB2 writers.
   */
  private static class SynchronizedBBLineWriter<E extends Enum<E>> {

    private String bbFieldSeparator = "|";
    private final Path path;
    private final Class<E> clazz;

    /**
     * Construct a new instance. Fields will be separated using the default '|' character.
     * @param path the file path to write to
     * @throws IOException if something goes wrong
     */
    public SynchronizedBBLineWriter(Class<E> clazz, Path path) {
      this.path = path;
      this.clazz = clazz;
      writeHeaderIfNeeded();
    }

    /**
     * Construct a new instance.
     * @param path the file path to write to
     * @param separator overrides the default '|' field separator
     * @throws IOException if something goes wrong
     */
    public SynchronizedBBLineWriter(Class<E> clazz, Path path, String separator) {
      this.path = path;
      this.clazz = clazz;
      this.bbFieldSeparator = separator;
      writeHeaderIfNeeded();
    }

    /**
     * Write a BB2 header if the file is not present or is empty.
     * @throws IOException if something goes wrong
     */
    private void writeHeaderIfNeeded() {
      if (getFile().length() == 0) {
        String[] fields = Arrays.stream(clazz.getEnumConstants()).map(Enum::name)
                .toArray(String[]::new);
        writeLine(fields);
      }
    }

    /**
     * Write a line of output consisting of one or more fields separated by '|' and terminated with
     * a system new line.
     * @param fields the fields that will be concatenated into the line
     * @throws IOException if something goes wrong
     */
    private void writeLine(String... fields) {
      String line = String.join(bbFieldSeparator, fields);
      Exporter.appendToFile(path, line);
    }

    /**
     * Write a BB2 writer line.
     * @param fieldValues a sparse map of column names to values, missing values will result in
     *     empty values in the corresponding column
     * @throws IOException if something goes wrong
     */
    public void writeValues(Map<E, String> fieldValues)
            throws IOException {
      String[] fields = Arrays.stream(clazz.getEnumConstants())
              .map((e) -> fieldValues.getOrDefault(e, "")).toArray(String[]::new);
      writeLine(fields);
    }

    /**
     * Get the file that this writer writes to.
     * @return the file
     */
    public File getFile() {
      return path.toFile();
    }
  }

  /**
   * Class to manage mapping values in the static BFD TSV writer to the exported writers.
   */
  public static class StaticFieldConfig {
    List<LinkedHashMap<String, String>> config;
    Map<String, LinkedHashMap<String, String>> configMap;

    /**
     * Default constructor that parses the TSV config writer.
     * @throws IOException if the writer can't be read.
     */
    public StaticFieldConfig() throws IOException {
      String tsv = Utilities.readResource("export/bfd_field_values.tsv");
      config = SimpleCSV.parse(tsv, '\t');
      configMap = new HashMap<>();
      for (LinkedHashMap<String, String> row: config) {
        configMap.put(row.get("Field"), row);
      }
    }

    /**
     * Only used for unit tests.
     * @param <E> the type parameter
     * @param field the name of a value in the supplied enum class (e.g. DML_IND).
     * @param tableEnum one of the exporter enums (e.g. InpatientFields or OutpatientFields).
     * @return the cell value in the TSV where field identifies the row and tableEnum is the column.
     */
    <E extends Enum<E>> String getValue(String field, Class<E> tableEnum) {
      return configMap.get(field).get(tableEnum.getSimpleName());
    }

    Set<String> validateTSV() {
      LinkedHashSet tsvIssues = new LinkedHashSet<>();
      for (Class tableEnum: BB2RIFStructure.RIF_FILES) {
        String columnName = tableEnum.getSimpleName();
        Method valueOf;
        try {
          valueOf = tableEnum.getMethod("valueOf", String.class);
        } catch (NoSuchMethodException | SecurityException ex) {
          // this should never happen since tableEnum has to be an enum which will have a valueOf
          // method but the compiler isn't clever enought to figure that out
          throw new IllegalArgumentException(ex);
        }
        for (LinkedHashMap<String, String> row: config) {
          String cellContents = stripComments(row.get(columnName));
          if (cellContents.equalsIgnoreCase("N/A")
                  || cellContents.equalsIgnoreCase("Coded")
                  || cellContents.equalsIgnoreCase("[Blank]")) {
            continue; // Skip fields that aren't used are required to be blank or are hand-coded
          } else if (isMacro(cellContents)) {
            tsvIssues.add(String.format(
                    "Skipping macro in TSV line %s [%s] for %s",
                    row.get("Line"), row.get("Field"), columnName));
            continue; // Skip unsupported macro's in the TSV
          } else if (cellContents.isEmpty()) {
            // tsvIssues.add(String.format(
            //        "Empty cell in TSV line %s [%s] for %s",
            //        row.get("Line"), row.get("Field"), columnName));
            continue; // Skip empty cells
          }
          try {
            Enum enumVal = (Enum)valueOf.invoke(null, row.get("Field"));
          } catch (IllegalAccessException | IllegalArgumentException
                  | InvocationTargetException ex) {
            // This should only happen if the TSV contains a value for a field when the
            // columnName enum does not contain that field value.
            tsvIssues.add(String.format(
                    "Error in TSV line %s [%s] for %s (field not in enum): %s",
                    row.get("Line"), row.get("Field"), columnName, ex.toString()));
          }
        }
      }
      return tsvIssues;
    }

    /**
     * Set the configured values from the BFD TSV into the supplied map.
     * @param <E> the type parameter.
     * @param values the map that will receive the TSV-configured values.
     * @param tableEnum the enum class for the BFD table (e.g. InpatientFields or OutpatientFields).
     * @param rand source of randomness
     */
    public <E extends Enum<E>> void setValues(HashMap<E, String> values, Class<E> tableEnum,
            RandomNumberGenerator rand) {
      // Get the name of the columnName to populate. This must match a column name in the
      // config TSV.
      String columnName = tableEnum.getSimpleName();

      // Get the valueOf method for the supplied enum using reflection.
      // We'll use this to convert the string field name to the corresponding enum value
      Method valueOf;
      try {
        valueOf = tableEnum.getMethod("valueOf", String.class);
      } catch (NoSuchMethodException | SecurityException ex) {
        // this should never happen since tableEnum has to be an enum which will have a valueOf
        // method but the compiler isn't clever enought to figure that out
        throw new IllegalArgumentException(ex);
      }

      // Iterate over all of the rows in the TSV
      for (LinkedHashMap<String, String> row: config) {
        String cellContents = stripComments(row.get(columnName));
        String value = null;
        if (cellContents.equalsIgnoreCase("N/A")
            || cellContents.equalsIgnoreCase("Coded")) {
          continue; // Skip fields that aren't used or are hand-coded
        } else if (cellContents.equalsIgnoreCase("[Blank]")) {
          value = " "; // Literally blank
        } else if (isMacro(cellContents)) {
          continue; // Skip unsupported macro's in the TSV
        } else if (cellContents.isEmpty()) {
          continue; // Skip empty cells
        } else {
          value = processCell(cellContents, rand);
        }
        try {
          E enumVal = (E)valueOf.invoke(null, row.get("Field"));
          values.put(enumVal, value);
        } catch (IllegalAccessException | IllegalArgumentException | InvocationTargetException ex) {
          // This should only happen if the TSV contains a value for a field when the
          // columnName enum does not contain that field value.
        }
      }
    }

    /**
     * Remove comments (that consist of text in braces like this) and white space. Note that
     * this is greedy so "(foo) bar (baz)" would yield "".
     * @param str the string to strip
     * @return str with comments and white space removed.
     */
    private static String stripComments(String str) {
      str = str.replaceAll("\\(.*\\)", "");
      return str.trim();
    }

    private static boolean isMacro(String cellContents) {
      return cellContents.startsWith("[");
    }

    /**
     * Process a TSV cell. Content should be either a single value or a comma separated list of
     * value. Single values will be returned unchanged, if a list of values is supplied then one
     * is chosen at random and returned with any leading or trailing white space removed.
     * @param cellContents TSV cell contents.
     * @param rand a source of randomness.
     * @return the selected value.
     */
    static String processCell(String cellContents, RandomNumberGenerator rand) {
      String retval = cellContents;
      if (cellContents.contains(",")) {
        List<String> values = Arrays.asList(retval.split(","));
        int index = rand.randInt(values.size());
        retval = values.get(index).trim();
      }
      return retval;
    }
  }

  /**
   * Utility class for working with CLIA Lab Numbers.
   *
   * @see <a href="https://www.cms.gov/apps/clia/clia_start.asp">
   * https://www.cms.gov/apps/clia/clia_start.asp</a>
   */
  static class CLIA extends FixedLengthIdentifier {

    private static final char[][] CLIA_FORMAT = {NUMERIC, NUMERIC, ALPHA,
        NUMERIC, NUMERIC, NUMERIC, NUMERIC, NUMERIC, NUMERIC, NUMERIC};
    static final long MIN_CLIA = 0;
    static final long MAX_CLIA = maxValue(CLIA_FORMAT);

    public CLIA(long value) {
      super(value, CLIA_FORMAT);
    }

    static CLIA parse(String str) {
      return new CLIA(parse(str, CLIA_FORMAT));
    }

    public CLIA next() {
      return new CLIA(value + 1);
    }
  }

  /**
   * Utility class for working with CMS MBIs.
   * Note that this class fixes the value of character position 2 to be 'S' and will fail to
   * parse MBIs that do not conform to this restriction.
   *
   * @see <a href="https://www.cms.gov/Medicare/New-Medicare-Card/Understanding-the-MBI-with-Format.pdf">
   * https://www.cms.gov/Medicare/New-Medicare-Card/Understanding-the-MBI-with-Format.pdf</a>
   */
  static class MBI extends FixedLengthIdentifier {

    private static final char[] FIXED = {'S'};
    private static final char[][] MBI_FORMAT = {NON_ZERO_NUMERIC, FIXED, ALPHA_NUMERIC, NUMERIC,
      NON_NUMERIC_LIKE_ALPHA, ALPHA_NUMERIC, NUMERIC, NON_NUMERIC_LIKE_ALPHA,
      NON_NUMERIC_LIKE_ALPHA, NUMERIC, NUMERIC};
    static final long MIN_MBI = 0;
    static final long MAX_MBI = maxValue(MBI_FORMAT);

    public MBI(long value) {
      super(value, MBI_FORMAT);
    }

    static MBI parse(String str) {
      return new MBI(parse(str, MBI_FORMAT));
    }

    public MBI next() {
      return new MBI(value + 1);
    }
  }

  /**
   * Utility class for working with CMS Part D Contract IDs.
   */
  static class PartDContractID extends FixedLengthIdentifier {

    private static final char[][] PARTD_CONTRACT_FORMAT = {
      ALPHA, NUMERIC, NUMERIC, NUMERIC, NUMERIC};
    static final long MIN_PARTD_CONTRACT_ID = 0;
    static final long MAX_PARTD_CONTRACT_ID = maxValue(PARTD_CONTRACT_FORMAT);

    public PartDContractID(long value) {
      super(value, PARTD_CONTRACT_FORMAT);
    }

    static PartDContractID parse(String str) {
      return new PartDContractID(parse(str, PARTD_CONTRACT_FORMAT));
    }

    public PartDContractID next() {
      return new PartDContractID(value + 1);
    }
  }

  /**
   * Utility class for working with CMS Part C Contract IDs.
   */
  static class PartCContractID extends FixedLengthIdentifier {

    private static final char[][] PARTC_CONTRACT_FORMAT = {
      ALPHA, NUMERIC, NUMERIC, NUMERIC, NUMERIC};
    static final long MIN_PARTC_CONTRACT_ID = 0;
    static final long MAX_PARTC_CONTRACT_ID = maxValue(PARTC_CONTRACT_FORMAT);

    public PartCContractID(long value) {
      super(value, PARTC_CONTRACT_FORMAT);
    }

    static PartCContractID parse(String str) {
      return new PartCContractID(parse(str, PARTC_CONTRACT_FORMAT));
    }

    public PartCContractID next() {
      return new PartCContractID(value + 1);
    }
  }

  /**
   * Utility class for working with CMS Plan Benefit Package IDs.
   */
  static class PlanBenefitPackageID extends FixedLengthIdentifier {

    private static final char[][] PBP_CONTRACT_FORMAT = {
      NUMERIC, NUMERIC, NUMERIC};
    static final long MIN_PARTC_CONTRACT_ID = 0;
    static final long MAX_PARTC_CONTRACT_ID = maxValue(PBP_CONTRACT_FORMAT);

    public PlanBenefitPackageID(long value) {
      super(value, PBP_CONTRACT_FORMAT);
    }

    static PlanBenefitPackageID parse(String str) {
      return new PlanBenefitPackageID(parse(str, PBP_CONTRACT_FORMAT));
    }

    public PlanBenefitPackageID next() {
      return new PlanBenefitPackageID(value + 1);
    }
  }

  /**
   * Utility class for working with CMS HICNs.
   * Note that this class fixes the value of character position 1 to be 'T' and character position
   * 10 to be 'A' - it will fail to parse HICNs that do not conform to this restriction.
   *
   * @see <a href="https://github.com/CMSgov/beneficiary-fhir-data/blob/master/apps/bfd-model/bfd-model-rif-samples/dev/design-sample-data-sets.md">
   * https://github.com/CMSgov/beneficiary-fhir-data/blob/master/apps/bfd-model/bfd-model-rif-samples/dev/design-sample-data-sets.md</a>
   */
  static class HICN extends FixedLengthIdentifier {

    private static final char[] START = {'T'};
    private static final char[] END = {'A'};
    private static final char[][] HICN_FORMAT = {START, NUMERIC, NUMERIC, NUMERIC, NUMERIC,
      NUMERIC, NUMERIC, NUMERIC, NUMERIC, END};
    static final long MIN_HICN = 0;
    static final long MAX_HICN = maxValue(HICN_FORMAT);

    public HICN(long value) {
      super(value, HICN_FORMAT);
    }

    static HICN parse(String str) {
      return new HICN(parse(str, HICN_FORMAT));
    }

    public HICN next() {
      return new HICN(value + 1);
    }
  }

  private static class FixedLengthIdentifier {

    static final char[] NUMERIC = {'0', '1', '2', '3', '4', '5', '6', '7', '8', '9'};
    static final char[] NON_ZERO_NUMERIC = {'1', '2', '3', '4', '5', '6', '7', '8', '9'};
    static final char[] ALPHA = {
      'A', 'B', 'C', 'D', 'E', 'F', 'G', 'H', 'I', 'J', 'K', 'L', 'M', 'N', 'O', 'P', 'Q', 'R',
      'S', 'T', 'U', 'V', 'W', 'X', 'Y', 'Z'
    };
    static final char[] NON_NUMERIC_LIKE_ALPHA = {
      'A', 'C', 'D', 'E', 'F', 'G', 'H', 'J', 'K', 'M', 'N', 'P', 'Q', 'R', 'T', 'U', 'V',
      'W', 'X', 'Y'
    };
    static final char[] ALPHA_NUMERIC = {
      '0', '1', '2', '3', '4', '5', '6', '7', '8', '9', 'A', 'C', 'D', 'E', 'F', 'G', 'H', 'J',
      'K', 'M', 'N', 'P', 'Q', 'R', 'T', 'U', 'V', 'W', 'X', 'Y'
    };

    private final char[][] format;
    long value;

    public FixedLengthIdentifier(long value, char[][] format) {
      this.format = format;
      if (value < 0 || value > maxValue(format)) {
        throw new IllegalArgumentException(String.format("Value (%d) out of range (%d - %d)",
                value, 0, maxValue(format)));
      }
      this.value = value;
    }

    protected static long parse(String str, char[][] format) {
      str = str.replaceAll("-", "").toUpperCase();
      if (str.length() != format.length) {
        throw new IllegalArgumentException(String.format(
                "Invalid format (%s), must be %d characters", str, format.length));
      }
      long v = 0;
      for (int i = 0; i < format.length; i++) {
        int multiplier = format[i].length;
        v = v * multiplier;
        char c = str.charAt(i);
        char[] range = format[i];
        int index = indexOf(range, c);
        if (index == -1) {
          throw new IllegalArgumentException(String.format(
                  "Unexpected character (%c) at position %d in %s", c, i, str));
        }
        v += index;
      }
      return v;
    }

    protected static long maxValue(char[][] format) {
      long max = 1;
      for (char[] range : format) {
        max = max * range.length;
      }
      return max - 1;
    }

    private static int indexOf(char[] arr, char v) {
      for (int i = 0; i < arr.length; i++) {
        if (arr[i] == v) {
          return i;
        }
      }
      return -1;
    }

    @Override
    public String toString() {
      StringBuilder sb = new StringBuilder();
      long v = this.value;
      for (int i = 0; i < format.length; i++) {
        char[] range = format[format.length - i - 1];
        long p = v % range.length;
        sb.insert(0, range[(int)p]);
        v = v / range.length;
      }
      return sb.toString();
    }

    @Override
    public int hashCode() {
      int hash = 5;
      hash = 53 * hash + (int) (this.value ^ (this.value >>> 32));
      return hash;
    }

    @Override
    public boolean equals(Object obj) {
      if (this == obj) {
        return true;
      }
      if (obj == null) {
        return false;
      }
      if (getClass() != obj.getClass()) {
        return false;
      }
      final FixedLengthIdentifier other = (FixedLengthIdentifier) obj;
      return this.value == other.value;
    }
  }

  private enum RifEntryStatus {
    INITIAL,
    INTERIM,
    FINAL
  }

  private static class RifWriters {
    private final Map<RifEntryStatus, Map<Class, SynchronizedBBLineWriter>> allWriters;
    private final Path outputDir;

    public RifWriters(Path outputDir) {
      this.outputDir = outputDir;
      allWriters = Collections.synchronizedMap(new HashMap<>());
      for (RifEntryStatus status: RifEntryStatus.values()) {
        allWriters.put(status, Collections.synchronizedMap(new HashMap<>()));
      }
    }

    public <E extends Enum<E>> SynchronizedBBLineWriter<E> getWriter(Class<E> rifEnum,
            RifEntryStatus status) {
      return allWriters.get(status).get(rifEnum);
    }

    private <E extends Enum<E>> Path getFilePath(Class<E> enumClass, RifEntryStatus status) {
      return getFilePath(enumClass, status, "csv");
    }

    private <E extends Enum<E>> Path getFilePath(Class<E> enumClass, RifEntryStatus status,
            String ext) {
      String prefix = enumClass.getSimpleName().toLowerCase();
      String suffix = status == RifEntryStatus.INITIAL ? "" : "_" + status.toString().toLowerCase();
      String fileName = String.format("%s%s.%s", prefix, suffix, ext);
      return outputDir.resolve(fileName);
    }

    public synchronized <E extends Enum<E>> SynchronizedBBLineWriter<E> getOrCreateWriter(
            Class<E> enumClass) {
      return getOrCreateWriter(enumClass, RifEntryStatus.INITIAL);
    }

    public synchronized <E extends Enum<E>> SynchronizedBBLineWriter<E> getOrCreateWriter(
            Class<E> enumClass, RifEntryStatus status) {
      return getOrCreateWriter(enumClass, status, "csv", "|");
    }

    public synchronized <E extends Enum<E>> SynchronizedBBLineWriter<E> getOrCreateWriter(
            Class<E> enumClass, RifEntryStatus status, String ext, String separator) {
      SynchronizedBBLineWriter<E> writer = getWriter(enumClass, status);
      if (writer == null) {
        Path filePath = getFilePath(enumClass, status, ext);
        writer = new SynchronizedBBLineWriter<>(
                enumClass, filePath, separator);
        allWriters.get(status).put(enumClass, writer);
      }
      return writer;
    }

    public <E extends Enum<E>> void writeValues(Class<E> enumClass, Map<E, String> fieldValues)
            throws IOException {
      writeValues(enumClass, fieldValues, RifEntryStatus.INITIAL);
    }

    public <E extends Enum<E>> void writeValues(Class<E> enumClass, Map<E, String> fieldValues,
            RifEntryStatus status) throws IOException {
      getOrCreateWriter(enumClass, status).writeValues(fieldValues);
    }
  }
}<|MERGE_RESOLUTION|>--- conflicted
+++ resolved
@@ -1547,7 +1547,6 @@
   }
 
   /**
-<<<<<<< HEAD
    * Get the Line Place of Service Code. This is a required field for
    * Carrier and DME claims.
    * @param encounter The encounter.
@@ -1585,7 +1584,10 @@
       placeOfServiceCode = "11"; // office
     }
     return placeOfServiceCode;
-=======
+  }
+
+  /**
+   * Utility class to manage a beneficiary's part D contract history.
    * Utility class to manage a beneficiary's part C contract history.
    */
   static class PartCContractHistory extends ContractHistory<PartCContractID> {
@@ -1631,7 +1633,6 @@
       }
       return contractIDs;
     }
->>>>>>> a5c67e04
   }
 
   /**
