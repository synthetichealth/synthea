package org.mitre.synthea.export;

import ca.uhn.fhir.context.FhirContext;
import ca.uhn.fhir.parser.IParser;

import java.io.File;
import java.io.IOException;
import java.nio.file.Files;
import java.nio.file.Path;
import java.nio.file.Paths;
import java.nio.file.StandardOpenOption;
import java.util.ArrayList;
import java.util.Collections;
import java.util.HashSet;
import java.util.Iterator;
import java.util.LinkedList;
import java.util.List;
import java.util.Set;
import java.util.concurrent.BlockingQueue;
import java.util.concurrent.LinkedBlockingQueue;
import java.util.function.Predicate;
import org.apache.commons.lang3.tuple.ImmutablePair;
import org.apache.commons.lang3.tuple.Pair;

import org.mitre.synthea.engine.Generator;
import org.mitre.synthea.helpers.Config;
import org.mitre.synthea.helpers.Utilities;
import org.mitre.synthea.input.FixedRecord;
import org.mitre.synthea.input.FixedRecordGroup;
import org.mitre.synthea.modules.DeathModule;
import org.mitre.synthea.world.agents.Person;
import org.mitre.synthea.world.concepts.HealthRecord;
import org.mitre.synthea.world.concepts.HealthRecord.Encounter;
import org.mitre.synthea.world.concepts.HealthRecord.Observation;
import org.mitre.synthea.world.concepts.HealthRecord.Report;

public class Exporter {
  
  /**
   * Supported FHIR versions.
   */
  public enum SupportedFhirVersion {
    DSTU2,
    STU3,
    R4
  }
  
  private static final List<Pair<Person, Long>> deferredExports = 
          Collections.synchronizedList(new LinkedList<>());
  
  private static final Set<Flushable> flushableExporters = 
          Collections.synchronizedSet(new HashSet<>());

  /**
   * Runtime configuration of the record exporter.
   */
  public static class ExporterRuntimeOptions {
    
    public int yearsOfHistory;
    public boolean deferExports = false;
    public boolean terminologyService =
        !Config.get("generate.terminology_service_url", "").isEmpty();
    private BlockingQueue<String> recordQueue;
    private SupportedFhirVersion fhirVersion;
    
    public ExporterRuntimeOptions() {
      yearsOfHistory = Integer.parseInt(Config.get("exporter.years_of_history"));
    }
    
    /**
     * Copy constructor.
     */
    public ExporterRuntimeOptions(ExporterRuntimeOptions init) {
      yearsOfHistory = init.yearsOfHistory;
      deferExports = init.deferExports;
      terminologyService = init.terminologyService;
      recordQueue = init.recordQueue;
      fhirVersion = init.fhirVersion;
    }
    
    /**
     * Enables a blocking queue to which FHIR patient records will be written.
     * @param version specifies the version of FHIR that will be written to the queue.
     */
    public void enableQueue(SupportedFhirVersion version) {
      recordQueue = new LinkedBlockingQueue<>(1);
      fhirVersion = version;
    }
    
    public SupportedFhirVersion queuedFhirVersion() {
      return fhirVersion;
    }
    
    public boolean isQueueEnabled() {
      return recordQueue != null;
    }

    /**
     * Returns the newest generated patient record 
     * or blocks until next record becomes available.
     * Returns null if the generator does not have a record queue.
     */
    public String getNextRecord() throws InterruptedException {
      if (recordQueue == null) {
        return null;
      }
      return recordQueue.take();
    }

    /**
     * Returns true if record queue is empty or null. Otherwise returns false.
     */
    public boolean isRecordQueueEmpty() {
      return recordQueue == null || recordQueue.size() == 0;
    }
  }
  
  /**
   * Export a single patient, into all the formats supported. (Formats may be enabled or disabled by
   * configuration)
   *
   * @param person   Patient to export
   * @param stopTime Time at which the simulation stopped
   * @param options Runtime exporter options
   */
  public static void export(Person person, long stopTime, ExporterRuntimeOptions options) {
    if (options.deferExports) {
      deferredExports.add(new ImmutablePair<Person, Long>(person, stopTime));
    } else {
      int yearsOfHistory = Integer.parseInt(Config.get("exporter.years_of_history"));
      if (yearsOfHistory > 0) {
        person = filterForExport(person, yearsOfHistory, stopTime);
      }
      if (!person.alive(stopTime)) {
        filterAfterDeath(person);
      }
      if (person.hasMultipleRecords) {
        int i = 0;
        for (String key : person.records.keySet()) {
          person.record = person.records.get(key);
          // If the person fixed Records, overwrite their attributes from the fixed records.
          if (person.attributes.get(Person.RECORD_GROUP) != null) {
            FixedRecordGroup rg = (FixedRecordGroup) person.attributes.get(Person.RECORD_GROUP);
            int recordToPull = i;
            if (recordToPull >= rg.count) {
              recordToPull = rg.count - 1;
            }
            FixedRecord fr = rg.records.get(recordToPull);
            fr.totalOverwrite(person);
          }
          exportRecord(person, Integer.toString(i), stopTime, options);
          i++;
        }
      } else {
        exportRecord(person, "", stopTime, options);
      }
    }
  }
  
  /**
   * Export a single patient, into all the formats supported. (Formats may be enabled or disabled by
   * configuration). This method variant is only currently used by test classes.
   *
   * @param person   Patient to export
   * @param stopTime Time at which the simulation stopped
   */
  public static void export(Person person, long stopTime) {
    export(person, stopTime, new ExporterRuntimeOptions());
  }

  /**
   * Export a single patient record, into all the formats supported.
   * (Formats may be enabled or disabled by configuration)
   *
   * @param person   Patient to export, with Patient.record being set.
   * @param fileTag  An identifier to tag the file with.
   * @param stopTime Time at which the simulation stopped
   * @param options Generator's record queue (may be null)
   */
  private static void exportRecord(Person person, String fileTag, long stopTime,
          ExporterRuntimeOptions options) {
    if (options.terminologyService) {
      // Resolve any coded values within the record that are specified using a ValueSet URI.
      ValueSetCodeResolver valueSetCodeResolver = new ValueSetCodeResolver(person);
      valueSetCodeResolver.resolve();
    }

    if (Config.getAsBoolean("exporter.fhir_stu3.export")) {
      File outDirectory = getOutputFolder("fhir_stu3", person);
      if (Config.getAsBoolean("exporter.fhir.bulk_data")) {
        org.hl7.fhir.dstu3.model.Bundle bundle = FhirStu3.convertToFHIR(person, stopTime);
        IParser parser = FhirStu3.getContext().newJsonParser().setPrettyPrint(false);
        for (org.hl7.fhir.dstu3.model.Bundle.BundleEntryComponent entry : bundle.getEntry()) {
          String filename = entry.getResource().getResourceType().toString() + ".ndjson";
          Path outFilePath = outDirectory.toPath().resolve(filename);
          String entryJson = parser.encodeResourceToString(entry.getResource());
          appendToFile(outFilePath, entryJson);
        }
      } else {
        String bundleJson = FhirStu3.convertToFHIRJson(person, stopTime);
        Path outFilePath = outDirectory.toPath().resolve(filename(person, fileTag, "json"));
        writeNewFile(outFilePath, bundleJson);
      }
    }
    if (Config.getAsBoolean("exporter.fhir_dstu2.export")) {
      File outDirectory = getOutputFolder("fhir_dstu2", person);
      if (Config.getAsBoolean("exporter.fhir.bulk_data")) {
        ca.uhn.fhir.model.dstu2.resource.Bundle bundle = FhirDstu2.convertToFHIR(person, stopTime);
        IParser parser = FhirDstu2.getContext().newJsonParser().setPrettyPrint(false);
        for (ca.uhn.fhir.model.dstu2.resource.Bundle.Entry entry : bundle.getEntry()) {
          String filename = entry.getResource().getResourceName() + ".ndjson";
          Path outFilePath = outDirectory.toPath().resolve(filename);
          String entryJson = parser.encodeResourceToString(entry.getResource());
          appendToFile(outFilePath, entryJson);
        }
      } else {
        String bundleJson = FhirDstu2.convertToFHIRJson(person, stopTime);
        Path outFilePath = outDirectory.toPath().resolve(filename(person, fileTag, "json"));
        writeNewFile(outFilePath, bundleJson);
      }
    }
    if (Config.getAsBoolean("exporter.fhir.export")) {
      File outDirectory = getOutputFolder("fhir", person);
      if (Config.getAsBoolean("exporter.fhir.bulk_data")) {
        org.hl7.fhir.r4.model.Bundle bundle = FhirR4.convertToFHIR(person, stopTime);
        IParser parser = FhirR4.getContext().newJsonParser().setPrettyPrint(false);
        for (org.hl7.fhir.r4.model.Bundle.BundleEntryComponent entry : bundle.getEntry()) {
          String filename = entry.getResource().getResourceType().toString() + ".ndjson";
          Path outFilePath = outDirectory.toPath().resolve(filename);
          String entryJson = parser.encodeResourceToString(entry.getResource());
          appendToFile(outFilePath, entryJson);
        }
      } else {
        String bundleJson = FhirR4.convertToFHIRJson(person, stopTime);
        Path outFilePath = outDirectory.toPath().resolve(filename(person, fileTag, "json"));
        writeNewFile(outFilePath, bundleJson);
      }
      FhirGroupExporterR4.addPatient((String) person.attributes.get(Person.ID));
    }
    if (Config.getAsBoolean("exporter.ccda.export")) {
      String ccdaXml = CCDAExporter.export(person, stopTime);
      File outDirectory = getOutputFolder("ccda", person);
      Path outFilePath = outDirectory.toPath().resolve(filename(person, fileTag, "xml"));
      writeNewFile(outFilePath, ccdaXml);
    }
    if (Config.getAsBoolean("exporter.csv.export")) {
      try {
        CSVExporter.getInstance().export(person, stopTime);
      } catch (IOException e) {
        e.printStackTrace();
      }
    }
<<<<<<< HEAD
    if (Boolean.parseBoolean(Config.get("exporter.bfd.export"))) {
=======
    if (Config.getAsBoolean("exporter.bfd.export")) {
>>>>>>> e0251207
      try {
        BB2RIFExporter exporter = BB2RIFExporter.getInstance();
        flushableExporters.add(exporter);
        exporter.export(person, stopTime);
      } catch (IOException e) {
        e.printStackTrace();
      }
    }
<<<<<<< HEAD
    if (Boolean.parseBoolean(Config.get("exporter.cpcds.export"))) {
=======
    if (Config.getAsBoolean("exporter.cpcds.export")) {
>>>>>>> e0251207
      try {
        CPCDSExporter.getInstance().export(person, stopTime);
      } catch (IOException e) {
        e.printStackTrace();
      }
    }
    if (Config.getAsBoolean("exporter.text.export")) {
      try {
        TextExporter.exportAll(person, fileTag, stopTime);
      } catch (IOException e) {
        e.printStackTrace();
      }
    }
    if (Config.getAsBoolean("exporter.text.per_encounter_export")) {
      try {
        TextExporter.exportEncounter(person, stopTime);
      } catch (IOException e) {
        e.printStackTrace();
      }
    }
    if (Config.getAsBoolean("exporter.symptoms.csv.export")) {
      try {
        SymptomCSVExporter.getInstance().export(person, stopTime);
      } catch (IOException e) {
        e.printStackTrace();
      }
    }
    if (Config.getAsBoolean("exporter.symptoms.text.export")) {
      try {
        SymptomTextExporter.exportAll(person, fileTag, stopTime);
      } catch (IOException e) {
        e.printStackTrace();
      }
    }
    if (Config.getAsBoolean("exporter.cdw.export")) {
      try {
        CDWExporter.getInstance().export(person, stopTime);
      } catch (IOException e) {
        e.printStackTrace();
      }
    }
    if (Config.getAsBoolean("exporter.clinical_note.export")) {
      File outDirectory = getOutputFolder("notes", person);
      Path outFilePath = outDirectory.toPath().resolve(filename(person, fileTag, "txt"));
      String consolidatedNotes = ClinicalNoteExporter.export(person);
      writeNewFile(outFilePath, consolidatedNotes);
    }
    if (options.isQueueEnabled()) {
      try {
        switch (options.queuedFhirVersion()) {
          case DSTU2:
            options.recordQueue.put(FhirDstu2.convertToFHIRJson(person, stopTime));
            break;
          case STU3:
            options.recordQueue.put(FhirStu3.convertToFHIRJson(person, stopTime));
            break;
          default:
            options.recordQueue.put(FhirR4.convertToFHIRJson(person, stopTime));
            break;
        }
      } catch (InterruptedException ie) {
        // ignore
      } catch (Exception e) {
        e.printStackTrace();
      }
    }
  }

  /**
   * Write a new file with the given contents.
   * @param file Path to the new file.
   * @param contents The contents of the file.
   */
  private static void writeNewFile(Path file, String contents) {
    try {
      Files.write(file, Collections.singleton(contents), StandardOpenOption.CREATE_NEW);
    } catch (IOException e) {
      e.printStackTrace();
    }
  }

  /**
   * Append contents to the end of a file.
   * @param file Path to the new file.
   * @param contents The contents of the file.
   */
  private static synchronized void appendToFile(Path file, String contents) {
    try {
      if (Files.notExists(file)) {
        Files.createFile(file);
      }
    } catch (Exception e) {
      // Ignore... multi-threaded race condition to create a file that didn't exist,
      // but does now because one of the other exporter threads beat us to it.
    }
    try {
      Files.write(file, Collections.singleton(contents), StandardOpenOption.APPEND);
    } catch (IOException e) {
      e.printStackTrace();
    }
  }

  /**
   * Run any exporters that require the full dataset to be generated prior to exporting.
   * (E.g., an aggregate statistical exporter)
   *
   * @param generator Generator that generated the patients
   */
  public static void runPostCompletionExports(Generator generator) {
    runPostCompletionExports(generator, new ExporterRuntimeOptions());
  }
  
  /**
   * Run any exporters that require the full dataset to be generated prior to exporting.
   * (E.g., an aggregate statistical exporter)
   *
   * @param generator Generator that generated the patients
   */
  public static void runPostCompletionExports(Generator generator, ExporterRuntimeOptions options) {
    
    if (options.deferExports) {
      ExporterRuntimeOptions nonDeferredOptions = new ExporterRuntimeOptions(options);
      nonDeferredOptions.deferExports = false;
      for (Pair<Person, Long> entry: deferredExports) {
        export(entry.getLeft(), entry.getRight(), nonDeferredOptions);
      }
      deferredExports.clear();
    }
    
    String bulk = Config.get("exporter.fhir.bulk_data");

    // Before we force bulk data to be off...
    try {
      FhirGroupExporterR4.exportAndSave(generator, generator.stop);
    } catch (Exception e) {
      e.printStackTrace();
    }

    Config.set("exporter.fhir.bulk_data", "false");
    try {
      HospitalExporterR4.export(generator, generator.stop);
    } catch (Exception e) {
      e.printStackTrace();
    }

    try {
      FhirPractitionerExporterR4.export(generator, generator.stop);
    } catch (Exception e) {
      e.printStackTrace();
    }

    try {
      HospitalExporterStu3.export(generator.stop);
    } catch (Exception e) {
      e.printStackTrace();
    }

    try {
      FhirPractitionerExporterStu3.export(generator.stop);
    } catch (Exception e) {
      e.printStackTrace();
    }

    try {
      HospitalExporterDstu2.export(generator.stop);
    } catch (Exception e) {
      e.printStackTrace();
    }

    try {
      FhirPractitionerExporterDstu2.export(generator.stop);
    } catch (Exception e) {
      e.printStackTrace();
    }
    Config.set("exporter.fhir.bulk_data", bulk);

    if (Config.getAsBoolean("exporter.cost_access_outcomes_report")) {
      ReportExporter.export(generator);
    }

    if (Config.getAsBoolean("exporter.prevalence_report")) {
      try {
        PrevalenceReport.export(generator);
      } catch (Exception e) {
        System.err.println("Prevalence report generation failed!");
        e.printStackTrace();
      }
    }

    if (Config.getAsBoolean("exporter.custom_report")) {
      try {
        CustomSqlReport.export(generator);
      } catch (Exception e) {
        System.err.println("Custom report generation failed!");
        e.printStackTrace();
      }
    }

    if (Config.getAsBoolean("exporter.cdw.export")) {
      CDWExporter.getInstance().writeFactTables();
    }

    if (Config.getAsBoolean("exporter.csv.export")) {
      try {
        CSVExporter.getInstance().exportOrganizationsAndProviders();
        CSVExporter.getInstance().exportPayers();
      } catch (IOException e) {
        e.printStackTrace();
      }
    }
  }
  
  /**
   * Flush any exporters that buffer output. Should be called once all exports have been
   * completed.
   */
  public static void flushFlushables() {
    for (Flushable f: flushableExporters) {
      try {
        f.flush();
      } catch (IOException ex) {
        ex.printStackTrace();
      }
    }
  }
  
  /**
   * Filter the patient's history to only the last __ years
   * but also include relevant history from before that. Exclude
   * any history that occurs after the specified end_time -- typically
   * this is the current time/System.currentTimeMillis().
   *
   * @param original    The Person to filter.
   * @param yearsToKeep The last __ years to keep.
   * @param endTime     The time the history ends.
   * @return Modified Person with history expunged.
   */
  public static Person filterForExport(Person original, int yearsToKeep, long endTime) {
    // TODO: clone the patient so that we export only the last _ years
    // but the rest still exists, just in case
    Person filtered = original; //.clone();
    //filtered.record = original.record.clone();

    if (filtered.hasMultipleRecords) {
      for (String key : filtered.records.keySet()) {
        HealthRecord record = filtered.records.get(key);
        filterForExport(record, yearsToKeep, endTime);
      }
    } else {
      filtered.record = filterForExport(filtered.record, yearsToKeep, endTime);
    }

    return filtered;
  }

  /**
   * Filter the health record to only the last __ years
   * but also include relevant history from before that. Exclude
   * any history that occurs after the specified end_time -- typically
   * this is the current time/System.currentTimeMillis().
   *
   * @param record    The record to filter.
   * @param yearsToKeep The last __ years to keep.
   * @param endTime     The time the history ends.
   * @return Modified record with history expunged.
   */
  private static HealthRecord filterForExport(HealthRecord record, int yearsToKeep, long endTime) {

    long cutoffDate = endTime - Utilities.convertTime("years", yearsToKeep);
    Predicate<HealthRecord.Entry> notFutureDated = e -> e.start <= endTime;

    for (Encounter encounter : record.encounters) {
      List<HealthRecord.Entry> claimItems = encounter.claim.items;
      // keep conditions if still active, regardless of start date
      Predicate<HealthRecord.Entry> conditionActive = c -> record.conditionActive(c.type);
      // or if the condition was active at any point since the cutoff date
      Predicate<HealthRecord.Entry> activeWithinCutoff = c -> c.stop != 0L && c.stop > cutoffDate;
      Predicate<HealthRecord.Entry> keepCondition = conditionActive.or(activeWithinCutoff);
      filterEntries(encounter.conditions, claimItems, cutoffDate, endTime, keepCondition);

      // allergies are essentially the same as conditions
      filterEntries(encounter.allergies, claimItems, cutoffDate, endTime, keepCondition);

      // some of the "future death" logic could potentially add a future-dated death certificate
      Predicate<Observation> isCauseOfDeath =
          o -> DeathModule.CAUSE_OF_DEATH_CODE.code.equals(o.type);
      // keep cause of death unless it's future dated
      Predicate<Observation> keepObservation = isCauseOfDeath.and(notFutureDated);
      filterEntries(encounter.observations, claimItems, cutoffDate, endTime, keepObservation);

      // keep all death certificates, unless they are future-dated
      Predicate<Report> isDeathCertificate = r -> DeathModule.DEATH_CERTIFICATE.code.equals(r.type);
      Predicate<Report> keepReport = isDeathCertificate.and(notFutureDated);
      filterEntries(encounter.reports, claimItems, cutoffDate, endTime, keepReport);

      filterEntries(encounter.procedures, claimItems, cutoffDate, endTime, null);

      // keep medications if still active, regardless of start date
      filterEntries(encounter.medications, claimItems, cutoffDate, endTime,
          med -> record.medicationActive(med.type));

      filterEntries(encounter.immunizations, claimItems, cutoffDate, endTime, null);

      // keep careplans if they are still active, regardless of start date
      filterEntries(encounter.careplans, claimItems, cutoffDate, endTime,
          cp -> record.careplanActive(cp.type));
    }

    // if ANY of these are not empty, the encounter is not empty
    Predicate<Encounter> encounterNotEmpty = e ->
        !e.conditions.isEmpty() || !e.allergies.isEmpty()
            || !e.observations.isEmpty() || !e.reports.isEmpty()
            || !e.procedures.isEmpty() || !e.medications.isEmpty()
            || !e.immunizations.isEmpty() || !e.careplans.isEmpty();

    Predicate<Encounter> isDeathCertification =
        e -> !e.codes.isEmpty() && DeathModule.DEATH_CERTIFICATION.equals(e.codes.get(0));
    Predicate<Encounter> keepEncounter =
        encounterNotEmpty.or(isDeathCertification.and(notFutureDated));

    // finally filter out any empty encounters
    filterEntries(record.encounters, Collections.emptyList(), cutoffDate, endTime, keepEncounter);

    return record;
  }

  /**
   * Helper function to filter entries from a list. Entries are kept if their date range falls
   * within the provided range or if `keepFunction` is provided, and returns `true` for the given
   * entry.
   *
   * @param entries      List of `Entry`s to filter
   * @param claimItems   List of ClaimItems, from which any removed items should also be removed.
   * @param cutoffDate   Minimum date, entries older than this may be discarded
   * @param endTime      Maximum date, entries newer than this may be discarded
   * @param keepFunction Keep function, if this function returns `true` for an entry then it will
   *                     be kept
   */
  private static <E extends HealthRecord.Entry> void filterEntries(List<E> entries,
      List<HealthRecord.Entry> claimItems, long cutoffDate,
      long endTime, Predicate<E> keepFunction) {

    Iterator<E> iterator = entries.iterator();
    // iterator allows us to use the remove() method
    while (iterator.hasNext()) {
      E entry = iterator.next();
      // if the entry is not within the keep time range,
      // and the special keep function (if provided) doesn't say keep it
      // remove it from the list
      if (!entryWithinTimeRange(entry, cutoffDate, endTime)
          && (keepFunction == null || !keepFunction.test(entry))) {
        iterator.remove();

        claimItems.removeIf(ci -> ci == entry);
        // compare with == because we only care if it's the actual same object
      }
    }
  }

  private static boolean entryWithinTimeRange(
      HealthRecord.Entry e, long cutoffDate, long endTime) {

    if (e.start > cutoffDate && e.start <= endTime) {
      return true; // trivial case, when we're within the last __ years
    }

    // if the entry has a stop time, check if the effective date range overlapped the last __ years
    if (e.stop != 0L && e.stop > cutoffDate) {

      if (e.stop > endTime) {
        // If any entries have an end date in the future but are within the cutoffDate,
        // remove the end date but keep the entry (since it's still active).
        e.stop = 0L;
      }

      return true;
    }

    return false;
  }

  /**
   * There is a tiny chance that in the last time step, one module ran to the very end of
   * the time step, and the next killed the person half-way through. In this case,
   * it is possible that an encounter (from the first module) occurred post death.
   * We must filter it out here.
   *
   * @param person The dead person.
   */
  private static void filterAfterDeath(Person person) {
    long deathTime = (long) person.attributes.get(Person.DEATHDATE);
    if (person.hasMultipleRecords) {
      for (HealthRecord record : person.records.values()) {
        Iterator<Encounter> iter = record.encounters.iterator();
        while (iter.hasNext()) {
          Encounter encounter = iter.next();
          if (encounter.start > deathTime
              && !encounter.codes.contains(DeathModule.DEATH_CERTIFICATION)) {
            iter.remove();
          }
        }
      }
    } else {
      Iterator<Encounter> iter = person.record.encounters.iterator();
      while (iter.hasNext()) {
        Encounter encounter = iter.next();
        if (encounter.start > deathTime
            && !encounter.codes.contains(DeathModule.DEATH_CERTIFICATION)) {
          iter.remove();
        }
      }
    }
  }

  /**
   * Get the folder where the patient record should be stored.
   * See the configuration settings "exporter.subfolders_by_id_substring" and
   * "exporter.baseDirectory".
   *
   * @param folderName The base folder to use.
   * @param person     The person being exported.
   * @return Either the base folder provided, or a subdirectory, depending on configuration
   *     settings.
   */
  public static File getOutputFolder(String folderName, Person person) {
    List<String> folders = new ArrayList<>();

    folders.add(folderName);

    if (person != null
        && Config.getAsBoolean("exporter.subfolders_by_id_substring")) {
      String id = (String) person.attributes.get(Person.ID);

      folders.add(id.substring(0, 2));
      folders.add(id.substring(0, 3));
    }

    String baseDirectory = Config.get("exporter.baseDirectory");

    File f = Paths.get(baseDirectory, folders.toArray(new String[0])).toFile();
    f.mkdirs();

    return f;
  }

  /**
   * Get the filename to used to export the patient record.
   * See the configuration setting "exporter.use_uuid_filenames".
   *
   * @param person    The person being exported.
   * @param tag       A tag to add to the filename before the extension.
   * @param extension The file extension to use.
   * @return The filename only (not a path).
   */
  public static String filename(Person person, String tag, String extension) {
    if (Config.getAsBoolean("exporter.use_uuid_filenames")) {
      return person.attributes.get(Person.ID) + tag + "." + extension;
    } else {
      // ensure unique filenames for now
      return person.attributes.get(Person.NAME).toString().replace(' ', '_') + "_"
          + person.attributes.get(Person.ID) + tag + "." + extension;
    }
  }
}<|MERGE_RESOLUTION|>--- conflicted
+++ resolved
@@ -250,11 +250,8 @@
         e.printStackTrace();
       }
     }
-<<<<<<< HEAD
-    if (Boolean.parseBoolean(Config.get("exporter.bfd.export"))) {
-=======
+
     if (Config.getAsBoolean("exporter.bfd.export")) {
->>>>>>> e0251207
       try {
         BB2RIFExporter exporter = BB2RIFExporter.getInstance();
         flushableExporters.add(exporter);
@@ -263,11 +260,7 @@
         e.printStackTrace();
       }
     }
-<<<<<<< HEAD
-    if (Boolean.parseBoolean(Config.get("exporter.cpcds.export"))) {
-=======
     if (Config.getAsBoolean("exporter.cpcds.export")) {
->>>>>>> e0251207
       try {
         CPCDSExporter.getInstance().export(person, stopTime);
       } catch (IOException e) {
