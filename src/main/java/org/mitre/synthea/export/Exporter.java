package org.mitre.synthea.export;

import java.io.File;
import java.io.IOException;
import java.nio.file.Files;
import java.nio.file.Path;
import java.nio.file.Paths;
import java.nio.file.StandardOpenOption;
import java.util.ArrayList;
import java.util.Collections;
import java.util.List;

import org.mitre.synthea.engine.Generator;
import org.mitre.synthea.helpers.Config;
import org.mitre.synthea.world.agents.Person;

public abstract class Exporter {
  /**
   * Export a single patient, into all the formats supported. (Formats may be enabled or disabled by
   * configuration)
   * 
<<<<<<< HEAD
   * @param person Patient to export
   * @param stopTime Time at which the simulation stopped
=======
   * @param person
   *          Patient to export
   * @param stopTime
   *          Time at which the simulation stopped
>>>>>>> a9613e22
   */
  public static void export(Person person, long stopTime) {
    // TODO: filter for export
    if (Boolean.parseBoolean(Config.get("exporter.fhir.export"))) {
      String bundleJson = FhirStu3.convertToFHIR(person, stopTime);
<<<<<<< HEAD

      File outDirectory = getOutputFolder("fhir", person);
      Path outFilePath = outDirectory.toPath().resolve(filename(person, "json"));

      try {
        Files.write(outFilePath, Collections.singleton(bundleJson), StandardOpenOption.CREATE_NEW);
      } catch (IOException e) {
        e.printStackTrace();
      }
    }
    if (Boolean.parseBoolean(Config.get("exporter.ccda.export"))) {
      String ccdaXml = CCDAExporter.export(person, stopTime);

      File outDirectory = getOutputFolder("ccda", person);
      Path outFilePath = outDirectory.toPath().resolve(filename(person, "xml"));

      try {
        Files.write(outFilePath, Collections.singleton(ccdaXml), StandardOpenOption.CREATE_NEW);
      } catch (IOException e) {
        e.printStackTrace();
      }
    }
  }

  /**
   * Run any exporters that require the full dataset to be generated prior to exporting. 
   * (Ex, an aggregate statistical exporter)
   * 
   * @param generator Generator that generated the patients
   */
  public static void runPostCompletionExports(Generator generator) {
    try {
      HospitalExporter.export(generator.stop);
    } catch (Exception e) {
      e.printStackTrace();
    }

    if (Boolean.parseBoolean(Config.get("exporter.cost_access_outcomes_report"))) {
      ReportExporter.export(generator);
    }

    if (Boolean.parseBoolean(Config.get("exporter.prevalence_report"))) {
      try {
        PrevalenceReport.export(generator);
      } catch (Exception e) {
        System.err.println("Prevalence report generation failed!");
        e.printStackTrace();
      }
    }

  }

  public static File getOutputFolder(String folderName, Person person) {
    List<String> folders = new ArrayList<>();

    folders.add(folderName);

    if (person != null && Boolean.parseBoolean(Config.get("exporter.subfolders_by_id_substring"))) {
      String id = (String) person.attributes.get(Person.ID);

      folders.add(id.substring(0, 2));
      folders.add(id.substring(0, 3));
    }

    String baseDirectory = Config.get("exporter.baseDirectory");

    File f = Paths.get(baseDirectory, folders.toArray(new String[0])).toFile();
    f.mkdirs();

    return f;
  }

  public static String filename(Person person, String extension) {
    if (Boolean.parseBoolean(Config.get("exporter.use_uuid_filenames"))) {
      return person.attributes.get(Person.ID) + "." + extension;
    } else {
      // ensure unique filenames for now
      return person.attributes.get(Person.NAME) + "_" + person.attributes.get(Person.ID) + "."
          + extension;
    }

  }
=======

      File outDirectory = getOutputFolder("fhir", person);
      Path outFilePath = outDirectory.toPath().resolve(filename(person, "json"));

      try {
        Files.write(outFilePath, Collections.singleton(bundleJson), StandardOpenOption.CREATE_NEW);
      } catch (IOException e) {
        e.printStackTrace();
      }
    }
    if (Boolean.parseBoolean(Config.get("exporter.ccda.export"))) {
      String ccdaXml = CCDAExporter.export(person, stopTime);

      File outDirectory = getOutputFolder("ccda", person);
      Path outFilePath = outDirectory.toPath().resolve(filename(person, "xml"));

      try {
        Files.write(outFilePath, Collections.singleton(ccdaXml), StandardOpenOption.CREATE_NEW);
      } catch (IOException e) {
        e.printStackTrace();
      }
    }
  }

  /**
   * Run any exporters that require the full dataset to be generated prior to exporting. (Ex, an
   * aggregate statistical exporter)
   * 
   * @param generator
   *          Generator that generated the patients
   */
  public static void runPostCompletionExports(Generator generator) {
    try {
      HospitalExporter.export(generator.stop);
    } catch (Exception e) {
      e.printStackTrace();
    }

    if (Boolean.parseBoolean(Config.get("exporter.cost_access_outcomes_report"))) {
      ReportExporter.export(generator);
    }

    if (Boolean.parseBoolean(Config.get("exporter.prevalence_report"))) {
      try {
        PrevalenceReport.export(generator);
      } catch (Exception e) {
        System.err.println("Prevalence report generation failed!");
        e.printStackTrace();
      }
    }

  }

  public static File getOutputFolder(String folderName, Person person) {
    List<String> folders = new ArrayList<>();

    folders.add(folderName);

    if (person != null && Boolean.parseBoolean(Config.get("exporter.subfolders_by_id_substring"))) {
      String id = (String) person.attributes.get(Person.ID);

      folders.add(id.substring(0, 2));
      folders.add(id.substring(0, 3));
    }

    String baseDirectory = Config.get("exporter.baseDirectory");

    File f = Paths.get(baseDirectory, folders.toArray(new String[0])).toFile();
    f.mkdirs();

    return f;
  }

  public static String filename(Person person, String extension) {
    if (Boolean.parseBoolean(Config.get("exporter.use_uuid_filenames"))) {
      return person.attributes.get(Person.ID) + "." + extension;
    } else {
      // ensure unique filenames for now
      return person.attributes.get(Person.NAME) + "_" + person.attributes.get(Person.ID) + "."
          + extension;
    }

  }

>>>>>>> a9613e22
}<|MERGE_RESOLUTION|>--- conflicted
+++ resolved
@@ -19,105 +19,13 @@
    * Export a single patient, into all the formats supported. (Formats may be enabled or disabled by
    * configuration)
    * 
-<<<<<<< HEAD
    * @param person Patient to export
    * @param stopTime Time at which the simulation stopped
-=======
-   * @param person
-   *          Patient to export
-   * @param stopTime
-   *          Time at which the simulation stopped
->>>>>>> a9613e22
    */
   public static void export(Person person, long stopTime) {
     // TODO: filter for export
     if (Boolean.parseBoolean(Config.get("exporter.fhir.export"))) {
       String bundleJson = FhirStu3.convertToFHIR(person, stopTime);
-<<<<<<< HEAD
-
-      File outDirectory = getOutputFolder("fhir", person);
-      Path outFilePath = outDirectory.toPath().resolve(filename(person, "json"));
-
-      try {
-        Files.write(outFilePath, Collections.singleton(bundleJson), StandardOpenOption.CREATE_NEW);
-      } catch (IOException e) {
-        e.printStackTrace();
-      }
-    }
-    if (Boolean.parseBoolean(Config.get("exporter.ccda.export"))) {
-      String ccdaXml = CCDAExporter.export(person, stopTime);
-
-      File outDirectory = getOutputFolder("ccda", person);
-      Path outFilePath = outDirectory.toPath().resolve(filename(person, "xml"));
-
-      try {
-        Files.write(outFilePath, Collections.singleton(ccdaXml), StandardOpenOption.CREATE_NEW);
-      } catch (IOException e) {
-        e.printStackTrace();
-      }
-    }
-  }
-
-  /**
-   * Run any exporters that require the full dataset to be generated prior to exporting. 
-   * (Ex, an aggregate statistical exporter)
-   * 
-   * @param generator Generator that generated the patients
-   */
-  public static void runPostCompletionExports(Generator generator) {
-    try {
-      HospitalExporter.export(generator.stop);
-    } catch (Exception e) {
-      e.printStackTrace();
-    }
-
-    if (Boolean.parseBoolean(Config.get("exporter.cost_access_outcomes_report"))) {
-      ReportExporter.export(generator);
-    }
-
-    if (Boolean.parseBoolean(Config.get("exporter.prevalence_report"))) {
-      try {
-        PrevalenceReport.export(generator);
-      } catch (Exception e) {
-        System.err.println("Prevalence report generation failed!");
-        e.printStackTrace();
-      }
-    }
-
-  }
-
-  public static File getOutputFolder(String folderName, Person person) {
-    List<String> folders = new ArrayList<>();
-
-    folders.add(folderName);
-
-    if (person != null && Boolean.parseBoolean(Config.get("exporter.subfolders_by_id_substring"))) {
-      String id = (String) person.attributes.get(Person.ID);
-
-      folders.add(id.substring(0, 2));
-      folders.add(id.substring(0, 3));
-    }
-
-    String baseDirectory = Config.get("exporter.baseDirectory");
-
-    File f = Paths.get(baseDirectory, folders.toArray(new String[0])).toFile();
-    f.mkdirs();
-
-    return f;
-  }
-
-  public static String filename(Person person, String extension) {
-    if (Boolean.parseBoolean(Config.get("exporter.use_uuid_filenames"))) {
-      return person.attributes.get(Person.ID) + "." + extension;
-    } else {
-      // ensure unique filenames for now
-      return person.attributes.get(Person.NAME) + "_" + person.attributes.get(Person.ID) + "."
-          + extension;
-    }
-
-  }
-=======
-
       File outDirectory = getOutputFolder("fhir", person);
       Path outFilePath = outDirectory.toPath().resolve(filename(person, "json"));
 
@@ -200,6 +108,4 @@
     }
 
   }
-
->>>>>>> a9613e22
 }