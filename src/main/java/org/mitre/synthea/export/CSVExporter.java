--- conflicted
+++ resolved
@@ -42,6 +42,8 @@
 import org.mitre.synthea.world.agents.PayerManager;
 import org.mitre.synthea.world.agents.Person;
 import org.mitre.synthea.world.agents.Provider;
+import org.mitre.synthea.world.concepts.Claim;
+import org.mitre.synthea.world.concepts.CoverageRecord.PlanRecord;
 import org.mitre.synthea.world.concepts.HealthRecord;
 import org.mitre.synthea.world.concepts.HealthRecord.CarePlan;
 import org.mitre.synthea.world.concepts.HealthRecord.Code;
@@ -54,9 +56,6 @@
 import org.mitre.synthea.world.concepts.HealthRecord.Observation;
 import org.mitre.synthea.world.concepts.HealthRecord.Procedure;
 import org.mitre.synthea.world.concepts.HealthRecord.Supply;
-import org.mitre.synthea.world.concepts.healthinsurance.Claim;
-import org.mitre.synthea.world.concepts.healthinsurance.CoverageRecord.PlanRecord;
-
 
 /**
  * Researchers have requested a simple table-based format that could easily be
@@ -1361,13 +1360,13 @@
     // PAYER_ID
     s.append(planRecord.plan.getPayer().getResourceID()).append(',');
     // HEALTHCARE_EXPENSES
-    double healthcareExpenses = planRecord.getHealthcareExpenses();
+    double healthcareExpenses = planRecord.getHealthcareExpenses().doubleValue();
     s.append(healthcareExpenses).append(',');
     // INSURANCE_COSTS
-    double insuranceCosts = planRecord.getInsuranceCosts();
+    double insuranceCosts = planRecord.getInsuranceCosts().doubleValue();
     s.append(insuranceCosts).append(',');
     // COVERED_COSTS
-    double coveredExpenses = planRecord.getCoveredExpenses();
+    double coveredExpenses = planRecord.getCoveredExpenses().doubleValue();
     s.append(coveredExpenses);
 
     s.append(NEWLINE);
@@ -1668,13 +1667,8 @@
       chargeId = transactionId.getAndIncrement();
     }
 
-<<<<<<< HEAD
-    double payerAmount = (claimEntry.paidByPayer + claimEntry.coinsurancePaidByPayer);
-    if (payerAmount > 0) {
-=======
-    BigDecimal payerAmount = claimEntry.payer.add(claimEntry.coinsurance);
+    BigDecimal payerAmount = claimEntry.paidByPayer.add(claimEntry.coinsurancePaidByPayer);
     if (payerAmount.compareTo(Claim.ZERO_CENTS) > 0) {
->>>>>>> eac0b574
       // PAYMENT FROM INSURANCE
       remainder = remainder.subtract(payerAmount);
       t = new ClaimTransaction(encounter, encounterId,
@@ -1689,13 +1683,8 @@
       chargeId = transactionId.getAndIncrement();
     }
 
-<<<<<<< HEAD
-    double secondaryPayerAmount = claimEntry.paidBySecondaryPayer;
-    if (secondaryPayerAmount > 0) {
-=======
-    BigDecimal secondaryPayerAmount = claimEntry.secondaryPayer;
+    BigDecimal secondaryPayerAmount = claimEntry.paidBySecondaryPayer;
     if (secondaryPayerAmount.compareTo(Claim.ZERO_CENTS) > 0) {
->>>>>>> eac0b574
       // TRANSFEROUT
       t = new ClaimTransaction(encounter, encounterId,
           claim, claimId, chargeId, claimEntry, rand);
@@ -1737,13 +1726,8 @@
       chargeId = transactionId.getAndIncrement();
     }
 
-<<<<<<< HEAD
-    if (remainder > 0) {
-      if (claim.plan.isNoInsurance()) {
-=======
     if (remainder.compareTo(Claim.ZERO_CENTS) > 0) {
-      if (claim.payer != Payer.noInsurance) {
->>>>>>> eac0b574
+      if (claim.plan != PayerManager.getNoInsurancePlan()) {
         // TRANSFEROUT
         t = new ClaimTransaction(encounter, encounterId,
             claim, claimId, chargeId, claimEntry, rand);
