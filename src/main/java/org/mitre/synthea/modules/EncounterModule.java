--- conflicted
+++ resolved
@@ -105,13 +105,8 @@
 
   public static void emergencyEncounter(Person person, long time) {
     // find closest service provider with emergency service
-<<<<<<< HEAD
-    Provider provider = person.getEmergencyProvider();
+    Provider provider = person.getEmergencyProvider(time);
     provider.incrementEncounters(EncounterType.EMERGENCY, Utilities.getYear(time));
-=======
-    Provider provider = person.getEmergencyProvider(time);
-    provider.incrementEncounters("emergency", Utilities.getYear(time));
->>>>>>> f8762db3
 
     Encounter encounter = person.record.encounterStart(time, EncounterType.EMERGENCY);
     encounter.codes.add(ENCOUNTER_EMERGENCY);
