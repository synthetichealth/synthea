package org.mitre.synthea.modules;

import java.util.Arrays;
import java.util.Collection;
import java.util.Map;

import org.mitre.synthea.engine.Module;
import org.mitre.synthea.helpers.Attributes;
import org.mitre.synthea.helpers.Attributes.Inventory;
import org.mitre.synthea.helpers.Utilities;
import org.mitre.synthea.world.agents.Person;
import org.mitre.synthea.world.agents.Provider;
import org.mitre.synthea.world.concepts.ClinicianSpecialty;
import org.mitre.synthea.world.concepts.HealthRecord.Code;
import org.mitre.synthea.world.concepts.HealthRecord.Encounter;
import org.mitre.synthea.world.concepts.HealthRecord.EncounterType;

public final class EncounterModule extends Module {

  public static final String ACTIVE_WELLNESS_ENCOUNTER = "active_wellness_encounter";
  public static final String ACTIVE_URGENT_CARE_ENCOUNTER = "active_urgent_care_encounter";
  public static final String ACTIVE_EMERGENCY_ENCOUNTER = "active_emergency_encounter";
  public static final String NAME = "Encounter";
  /**
   * These are thresholds for patients to seek symptom-driven care - they'll go to
   * the appropriate provider based on which threshold they meet.
   * By CDC statistics (https://www.cdc.gov/nchs/data/ahcd/namcs_summary/2015_namcs_web_tables.pdf),
   * a person goes to an average of
   * 24,904,00/(US adult population = 249485228) = .0998 urgent visits per year.
   * The goal for the number of symptom-driven encounters (urgent care, PCP, and ER) is .0998 * age.
   */
  public static final int PCP_SYMPTOM_THRESHOLD = 300;
  public static final int URGENT_CARE_SYMPTOM_THRESHOLD = 350;
  public static final int EMERGENCY_SYMPTOM_THRESHOLD = 500;
  public static final String LAST_VISIT_SYMPTOM_TOTAL = "last_visit_symptom_total";

  public static final Code ENCOUNTER_CHECKUP = new Code("SNOMED-CT", "185349003",
      "Encounter for check up (procedure)");
  public static final Code ENCOUNTER_EMERGENCY = new Code("SNOMED-CT", "50849002",
      "Emergency room admission (procedure)");
  public static final Code WELL_CHILD_VISIT = new Code("SNOMED-CT", "410620009",
      "Well child visit (procedure)");
  public static final Code GENERAL_EXAM = new Code("SNOMED-CT", "162673000",
      "General examination of patient (procedure)");
  public static final Code ENCOUNTER_URGENTCARE = new Code("SNOMED-CT", "702927004",
      "Urgent care clinic (environment)");
  // NOTE: if new codes are added, be sure to update getAllCodes below

  public EncounterModule() {
    this.name = EncounterModule.NAME;
  }

  public Module clone() {
    return this;
  }

  @Override
  public boolean process(Person person, long time) {
    if (!person.alive(time)) {
      return true;
    }
    if (person.hasCurrentEncounter()) {
      // Don't start a new encounter here if there is already an active encounter
      return false;
    }
    boolean startedEncounter = false;
    Encounter encounter = null;

    // add a wellness encounter if this is the right time
    if (person.record.timeSinceLastWellnessEncounter(time)
        >= recommendedTimeBetweenWellnessVisits(person, time)) {
      Code code = getWellnessVisitCode(person, time);
      encounter = createEncounter(person, time, EncounterType.WELLNESS,
          ClinicianSpecialty.GENERAL_PRACTICE, code, name);
      encounter.name = "Encounter Module Scheduled Wellness";
      person.attributes.put(ACTIVE_WELLNESS_ENCOUNTER, true);
      startedEncounter = true;
    } else if (person.symptomTotal() > EMERGENCY_SYMPTOM_THRESHOLD) {
      if (!person.attributes.containsKey(LAST_VISIT_SYMPTOM_TOTAL)) {
        person.attributes.put(LAST_VISIT_SYMPTOM_TOTAL, 0);
      }
      if (person.symptomTotal() != (int)person.attributes.get(LAST_VISIT_SYMPTOM_TOTAL)) {
        person.attributes.put(LAST_VISIT_SYMPTOM_TOTAL, person.symptomTotal());
        person.addressLargestSymptom();
        encounter = createEncounter(person, time, EncounterType.EMERGENCY,
            ClinicianSpecialty.GENERAL_PRACTICE, ENCOUNTER_EMERGENCY, name);
        encounter.name = "Encounter Module Symptom Driven";
        person.attributes.put(ACTIVE_EMERGENCY_ENCOUNTER, true);
        startedEncounter = true;
      }
    } else if (person.symptomTotal() > URGENT_CARE_SYMPTOM_THRESHOLD) {
      if (!person.attributes.containsKey(LAST_VISIT_SYMPTOM_TOTAL)) {
        person.attributes.put(LAST_VISIT_SYMPTOM_TOTAL, 0);
      }
      if (person.symptomTotal() != (int)person.attributes.get(LAST_VISIT_SYMPTOM_TOTAL)) {
        person.attributes.put(LAST_VISIT_SYMPTOM_TOTAL, person.symptomTotal());
        person.addressLargestSymptom();
        encounter = createEncounter(person, time, EncounterType.URGENTCARE,
            ClinicianSpecialty.GENERAL_PRACTICE, ENCOUNTER_URGENTCARE, name);
        encounter.name = "Encounter Module Symptom Driven";
        person.attributes.put(ACTIVE_URGENT_CARE_ENCOUNTER, true);
        startedEncounter = true;
      }
    } else if (person.symptomTotal() > PCP_SYMPTOM_THRESHOLD) {
      if (!person.attributes.containsKey(LAST_VISIT_SYMPTOM_TOTAL)) {
        person.attributes.put(LAST_VISIT_SYMPTOM_TOTAL, 0);
      }
      if (person.symptomTotal() != (int)person.attributes.get(LAST_VISIT_SYMPTOM_TOTAL)) {
        person.attributes.put(LAST_VISIT_SYMPTOM_TOTAL, person.symptomTotal());
        person.addressLargestSymptom();
        encounter = createEncounter(person, time, EncounterType.OUTPATIENT,
            ClinicianSpecialty.GENERAL_PRACTICE, ENCOUNTER_CHECKUP, name);
        encounter.name = "Encounter Module Symptom Driven";
        person.attributes.put(ACTIVE_WELLNESS_ENCOUNTER, true);
        startedEncounter = true;
      }
    }

    if (startedEncounter) {
      Immunizations.performEncounter(person, time);
    }

    // java modules will never "finish"
    return false;
  }

  /**
   * Create an Encounter that is coded, with a provider organization, and a clinician.
   * @param person The patient.
   * @param time The time of the encounter.
   * @param type The type of encounter (e.g. emergency).
   * @param specialty The clinician specialty (e.g. "General Practice")
   * @param code The code to assign to the encounter.
   * @param module The module creating this encounter.
   * @return The encounter, or null if the person is already in an active encounter
   */
  public static Encounter createEncounter(Person person, long time, EncounterType type,
      String specialty, Code code, String module) {
    // Do not create an encounter if the person is already in an active encounter.
    if (person.hasCurrentEncounter()) {
      return null;
    }

    // what year is it?
    int year = Utilities.getYear(time);

    // create the encounter
    person.reserveCurrentEncounter(time, module);
    Encounter encounter = person.encounterStart(time, type);

    if (code != null) {
      encounter.codes.add(code);
    }
    // assign a provider organization
<<<<<<< HEAD
    Provider prov = person.getProvider(type, specialty, time);
=======
    Provider prov = null;
    if (specialty.equalsIgnoreCase(ClinicianSpecialty.CARDIOLOGY)) {
      // Get the first provider in the list that was loaded
      prov = Provider.getProviderList().get(0);
    } else {
      prov = person.getProvider(type, time);
    }
>>>>>>> 3c23908e
    prov.incrementEncounters(type, year);
    encounter.provider = prov;
    // assign a clinician
    encounter.clinician = prov.chooseClinicianList(specialty, person);
    return encounter;
  }

  /**
   * Get the correct Wellness Visit Code by age of patient.
   * @param person The patient.
   * @param time The time of the encounter which we translate to age of patient.
   * @return SNOMED-CT code for Wellness Visit.
   */
  public static Code getWellnessVisitCode(Person person, long time) {
    int age = person.ageInYears(time);
    if (age < 18) {
      return WELL_CHILD_VISIT;
    } else {
      return GENERAL_EXAM;
    }
  }

  /**
   * Recommended time between Wellness Visits by age of patient and whether
   * they have chronic medications.
   * @param person The patient.
   * @param time The time of the encounter which we translate to age of patient.
   * @return Recommended time between Wellness Visits in milliseconds
   */
  public long recommendedTimeBetweenWellnessVisits(Person person, long time) {
    int ageInYears = person.ageInYears(time);
    boolean hasChronicMeds = !person.chronicMedications.isEmpty();

    long interval; // return variable

    if (ageInYears <= 3) {
      int ageInMonths = person.ageInMonths(time);
      if (ageInMonths <= 1) {
        interval = Utilities.convertTime("months", 1);
      } else if (ageInMonths <= 5) {
        interval = Utilities.convertTime("months", 2);
      } else if (ageInMonths <= 17) {
        interval = Utilities.convertTime("months", 3);
      } else {
        interval = Utilities.convertTime("months", 6);
      }
    } else if (ageInYears <= 19) {
      interval = Utilities.convertTime("years", 1);
    } else if (ageInYears <= 39) {
      interval = Utilities.convertTime("years", 3);
    } else if (ageInYears <= 49) {
      interval = Utilities.convertTime("years", 2);
    } else {
      interval = Utilities.convertTime("years", 1);
    }

    // If the patients has chronic medications, they need to see their
    // provider at least once a year to get their medications renewed.
    // TODO: In the future, we need even more frequent wellness encounters
    // by condition: e.g. Diabetes every 3 months or 6 month; but
    // Contraception every 1 year.
    if (hasChronicMeds && interval > Utilities.convertTime("years", 1)) {
      interval = Utilities.convertTime("years", 1);
    }

    return interval;
  }

  /**
   * End a wellness encounter if currently active.
   */
  public void endEncounterModuleEncounters(Person person, long time) {
    if (person.hasCurrentEncounter()
        && person.getCurrentEncounterModule().equals(name)) {
      if (person.attributes.get(ACTIVE_WELLNESS_ENCOUNTER) != null) {
        person.record.encounterEnd(time, EncounterType.WELLNESS);
        person.record.encounterEnd(time, EncounterType.OUTPATIENT);
        person.attributes.remove(ACTIVE_WELLNESS_ENCOUNTER);
      }
      if (person.attributes.get(ACTIVE_EMERGENCY_ENCOUNTER) != null) {
        person.record.encounterEnd(time, EncounterType.EMERGENCY);
        person.attributes.remove(ACTIVE_EMERGENCY_ENCOUNTER);
      }
      if (person.attributes.get(ACTIVE_URGENT_CARE_ENCOUNTER) != null) {
        person.record.encounterEnd(time, EncounterType.URGENTCARE);
        person.attributes.remove(ACTIVE_URGENT_CARE_ENCOUNTER);
      }
      person.releaseCurrentEncounter(time, name);
    }
  }

  /**
   * Get all of the Codes this module uses, for inventory purposes.
   *
   * @return Collection of all codes and concepts this module uses
   */
  public static Collection<Code> getAllCodes() {
    return Arrays.asList(ENCOUNTER_CHECKUP, ENCOUNTER_EMERGENCY,
        WELL_CHILD_VISIT, GENERAL_EXAM, ENCOUNTER_URGENTCARE);
  }

  /**
   * Populate the given attribute map with the list of attributes that this
   * module reads/writes with example values when appropriate.
   *
   * @param attributes Attribute map to populate.
   */
  public static void inventoryAttributes(Map<String,Inventory> attributes) {
    String m = EncounterModule.class.getSimpleName();
    // Read
    Attributes.inventory(attributes, m, LAST_VISIT_SYMPTOM_TOTAL, true, true, "Integer");
    // Write
    Attributes.inventory(attributes, m, ACTIVE_WELLNESS_ENCOUNTER, false, true, "Boolean");
    Attributes.inventory(attributes, m, ACTIVE_URGENT_CARE_ENCOUNTER, false, true, "Boolean");
    Attributes.inventory(attributes, m, ACTIVE_EMERGENCY_ENCOUNTER, false, true, "Boolean");
  }
}<|MERGE_RESOLUTION|>--- conflicted
+++ resolved
@@ -152,17 +152,7 @@
       encounter.codes.add(code);
     }
     // assign a provider organization
-<<<<<<< HEAD
     Provider prov = person.getProvider(type, specialty, time);
-=======
-    Provider prov = null;
-    if (specialty.equalsIgnoreCase(ClinicianSpecialty.CARDIOLOGY)) {
-      // Get the first provider in the list that was loaded
-      prov = Provider.getProviderList().get(0);
-    } else {
-      prov = person.getProvider(type, time);
-    }
->>>>>>> 3c23908e
     prov.incrementEncounters(type, year);
     encounter.provider = prov;
     // assign a clinician
