--- conflicted
+++ resolved
@@ -612,14 +612,6 @@
 
   /**
    * Create a set of random demographics.
-<<<<<<< HEAD
-   * @param seed The random seed to use.
-   * @return A map of demographic attributes.
-   */
-  public Map<String, Object> randomDemographics(Random seed) {
-    Demographics city = this.location.randomCity(seed);
-    return pickDemographics(seed, city);
-=======
    * @param random The random number generator to use.
    * @return demographics
    */
@@ -627,7 +619,6 @@
     Demographics city = location.randomCity(random);
     Map<String, Object> demoAttributes = pickDemographics(random, city);
     return demoAttributes;
->>>>>>> de05456f
   }
 
   /**
