site_name: Artificial Primary Care Data 
nav:
  - Home: index.md
  - Generating Data: users.md
  - Developer Information: 
    - devs/dev.md
    - Resources: devs/resources.md
    - Java: devs/java.md
<<<<<<< HEAD
=======
    - Module Creation: devs/modules.md
>>>>>>> 25cadcba
  - UK Adaptations: ukadaptions.md
  - Example Outputs: outputs.md
  - Hypertension Dataset: hypertensiondataset.md
  
theme: 
  name: material
  features:
    - navigation.tabs
markdown_extensions:
  - tables
  - footnotes
<<<<<<< HEAD
  - attr_list
=======
  - attr_list
  - admonition
  - pymdownx.details
  - pymdownx.superfences
>>>>>>> 25cadcba
<|MERGE_RESOLUTION|>--- conflicted
+++ resolved
@@ -6,10 +6,9 @@
     - devs/dev.md
     - Resources: devs/resources.md
     - Java: devs/java.md
-<<<<<<< HEAD
-=======
+
     - Module Creation: devs/modules.md
->>>>>>> 25cadcba
+
   - UK Adaptations: ukadaptions.md
   - Example Outputs: outputs.md
   - Hypertension Dataset: hypertensiondataset.md
@@ -21,11 +20,8 @@
 markdown_extensions:
   - tables
   - footnotes
-<<<<<<< HEAD
-  - attr_list
-=======
   - attr_list
   - admonition
   - pymdownx.details
   - pymdownx.superfences
->>>>>>> 25cadcba
+
